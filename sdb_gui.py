"""
MIT License

Copyright (c) 2020-present Rifqi Muhammad Harrys

Permission is hereby granted, free of charge, to any person obtaining a copy
of this software and associated documentation files (the "Software"), to deal
in the Software without restriction, including without limitation the rights
to use, copy, modify, merge, publish, distribute, sublicense, and/or sell
copies of the Software, and to permit persons to whom the Software is
furnished to do so, subject to the following conditions:

The above copyright notice and this permission notice shall be included in all
copies or substantial portions of the Software.

THE SOFTWARE IS PROVIDED "AS IS", WITHOUT WARRANTY OF ANY KIND, EXPRESS OR
IMPLIED, INCLUDING BUT NOT LIMITED TO THE WARRANTIES OF MERCHANTABILITY,
FITNESS FOR A PARTICULAR PURPOSE AND NONINFRINGEMENT. IN NO EVENT SHALL THE
AUTHORS OR COPYRIGHT HOLDERS BE LIABLE FOR ANY CLAIM, DAMAGES OR OTHER
LIABILITY, WHETHER IN AN ACTION OF CONTRACT, TORT OR OTHERWISE, ARISING FROM,
OUT OF OR IN CONNECTION WITH THE SOFTWARE OR THE USE OR OTHER DEALINGS IN THE
SOFTWARE.

"""

import datetime
import os
import sys
import webbrowser
from pathlib import Path

import numpy as np
from PyQt5.QtCore import Qt, QThread, pyqtSignal
from PyQt5.QtGui import QIcon
from PyQt5.QtWidgets import (QApplication, QCheckBox, QComboBox, QDialog,
                             QDoubleSpinBox, QErrorMessage, QFileDialog,
                             QGridLayout, QLabel, QProgressBar, QPushButton,
                             QScrollArea, QSpinBox, QTableWidget,
                             QTableWidgetItem, QTextBrowser, QVBoxLayout,
                             QWidget)

import sdb
import logging

def get_log_level():
    """
    Get logging level from command line argument.
    Default to INFO if no argument provided.
    """
    if len(sys.argv) > 1:
        level = sys.argv[1].upper()
        if hasattr(logging, level):
            return getattr(logging, level)
    return logging.INFO

logging.basicConfig(
    level=get_log_level(),
    format='%(asctime)s - %(name)s - %(levelname)s - %(message)s',
    handlers=[
        logging.FileHandler('sdb_gui.log', mode='w'),
        logging.StreamHandler()
    ]
)
logger = logging.getLogger(__name__)
<<<<<<< HEAD
logger.info(f'logging level set to: {logging.getLevelName(logger.getEffectiveLevel())}')
=======
logger.info(f'Logging level set to: {logging.getLevelName(logger.getEffectiveLevel())}')
>>>>>>> a81ca4fe

## CONSTANTS ##
SDB_GUI_VERSION = '4.0.0'
PROGRESS_STEP = 6
DEPTH_DIR_DICT = {
    'Positive Up': ('up', False),
    'Positive Down': ('down', True),
}


class SDBWidget(QWidget):
    """
    PyQt5 widget of SDB GUI
    """

    widget_signal = pyqtSignal(dict)

    def __init__(self):
        """
        Initialize widget and default values
        """

        super(SDBWidget, self).__init__()

        self.method_dict = {
            'K-Nearest Neighbors': self.knnOptionWindow,
            'Multiple Linear Regression': self.mlrOptionWindow,
            'Random Forest': self.rfOptionWindow
        }

        self.dir_path = os.path.abspath(Path.home())

        self.initUI()


    def initUI(self):
        """
        Initialize User Interface for SDB GUI Widget
        """

        self.setGeometry(300, 100, 480, 640)
        self.setWindowTitle(f'Satellite Derived Bathymetry v{SDB_GUI_VERSION}')
        self.setWindowIcon(QIcon(resource_path('icons/satellite.png')))

        loadImageButton = QPushButton('Load Image')
        loadImageButton.clicked.connect(self.loadImageWindow)
        self.loadImageLabel = QLabel()
        self.loadImageLabel.setText('No Image Loaded')
        self.loadImageLabel.setAlignment(Qt.AlignCenter)

        loadSampleButton = QPushButton('Load Sample')
        loadSampleButton.clicked.connect(self.loadSampleWindow)
        self.loadSampleLabel = QLabel()
        self.loadSampleLabel.setText('No Sample Loaded')
        self.loadSampleLabel.setAlignment(Qt.AlignCenter)

        depthHeaderLabel = QLabel('Depth Header:')
        self.depthHeaderCB = QComboBox()

        direction_list = list(DEPTH_DIR_DICT.keys())

        depthDirectionLabel = QLabel('Depth Direction:')
        self.depthDirectionCB =QComboBox()
        self.depthDirectionCB.addItems(direction_list)

        self.table = QTableWidget()
        scroll = QScrollArea()
        scroll.setWidget(self.table)

        limitLabel = QLabel('Depth Limit Window:')

        limitALabel = QLabel('Upper Limit:')
        self.limitADSB = QDoubleSpinBox()
        self.limitADSB.setRange(-100, 100)
        self.limitADSB.setDecimals(1)
        self.limitADSB.setValue(0)
        self.limitADSB.setSuffix(' m')
        self.limitADSB.setAlignment(Qt.AlignRight)

        limitBLabel = QLabel('Bottom Limit:')
        self.limitBDSB = QDoubleSpinBox()
        self.limitBDSB.setRange(-100, 100)
        self.limitBDSB.setDecimals(1)
        self.limitBDSB.setValue(-15)
        self.limitBDSB.setSuffix(' m')
        self.limitBDSB.setAlignment(Qt.AlignRight)

        self.limitCheckBox = QCheckBox('Disable Depth Limitation')
        self.limitCheckBox.setChecked(False)

        method_list = list(self.method_dict)

        methodLabel = QLabel('Regression Method:')
        self.methodCB = QComboBox()
        self.methodCB.addItems(method_list)
        self.methodCB.activated.connect(
            lambda: self.methodSelection(
                option=self.method_dict[self.methodCB.currentText()]
            )
        )

        self.optionsButton = QPushButton('Method Options')
        self.optionsButton.clicked.connect(self.knnOptionWindow)

        selection_list = ['Random Selection', 'Attribute Selection']

        trainSelectLabel = QLabel('Train Data Selection:')
        self.trainSelectCB = QComboBox()
        self.trainSelectCB.addItems(selection_list)
        self.trainSelectCB.activated.connect(self.updateTrainSelection)

        self.processingOptionsButton = QPushButton('Processing Options')
        self.processingOptionsButton.clicked.connect(self.processingOptionWindow)

        makePredictionButton = QPushButton('Generate Prediction')
        makePredictionButton.clicked.connect(self.predict)
        stopProcessingButton = QPushButton('Stop Processing')
        stopProcessingButton.clicked.connect(self.stopProcess)

        resultInfo = QLabel('Result Information')
        saveFileButton = QPushButton('Save Into File')
        saveFileButton.clicked.connect(self.saveOptionWindow)
        self.resultText = QTextBrowser()
        self.resultText.setAlignment(Qt.AlignRight)

        self.progressBar = QProgressBar()
        self.progressBar.setFormat('%p%')
        self.progressBar.setMinimum(0)
        self.progressBar.setMaximum(PROGRESS_STEP)

        releaseButton =  QPushButton('Releases')
        releaseButton.clicked.connect(lambda: webbrowser.open(
            'https://github.com/rifqiharrys/sdb_gui/releases'
        ))

        licensesButton = QPushButton('Licenses')
        licensesButton.clicked.connect(self.licensesDialog)

        readmeButton = QPushButton('Readme')
        readmeButton.clicked.connect(lambda: webbrowser.open(
            'https://github.com/rifqiharrys/sdb_gui/blob/main/README.md'
        ))

        mainLayout = QVBoxLayout()

        grid1 = QGridLayout()
        grid1.addWidget(loadImageButton, 1, 1, 1, 1)
        grid1.addWidget(self.loadImageLabel, 1, 2, 1, 3)

        grid1.addWidget(loadSampleButton, 2, 1, 1, 1)
        grid1.addWidget(self.loadSampleLabel, 2, 2, 1, 3)

        grid1.addWidget(depthHeaderLabel, 3, 1, 1, 1)
        grid1.addWidget(self.depthHeaderCB, 3, 2, 1, 1)
        grid1.addWidget(depthDirectionLabel, 3, 3, 1, 1)
        grid1.addWidget(self.depthDirectionCB, 3, 4, 1, 1)

        grid1.addWidget(self.table, 4, 1, 5, 4)

        mainLayout.addLayout(grid1)

        grid2 = QGridLayout()
        grid2.addWidget(limitLabel, 1, 1, 1, 2)
        grid2.addWidget(self.limitCheckBox, 2, 1, 1, 2)

        grid2.addWidget(limitALabel, 1, 3, 1, 1)
        grid2.addWidget(self.limitADSB, 1, 4, 1, 1)
        grid2.addWidget(limitBLabel, 2, 3, 1, 1)
        grid2.addWidget(self.limitBDSB, 2, 4, 1, 1)

        mainLayout.addLayout(grid2)

        grid3 = QGridLayout()
        grid3.addWidget(methodLabel, 1, 1, 1, 1)
        grid3.addWidget(self.methodCB, 1, 2, 1, 2)

        grid3.addWidget(self.optionsButton, 1, 4, 1, 2)

        grid3.addWidget(trainSelectLabel, 2, 1, 1, 1)
        grid3.addWidget(self.trainSelectCB, 2, 2, 1, 2)

        grid3.addWidget(self.processingOptionsButton, 2, 4, 1, 2)

        mainLayout.addLayout(grid3)

        grid4 = QGridLayout()
        grid4.addWidget(makePredictionButton, 1, 1, 1, 2)
        grid4.addWidget(stopProcessingButton, 1, 3, 1, 2)

        grid4.addWidget(resultInfo, 2, 1, 1, 2)
        grid4.addWidget(saveFileButton, 2, 3, 1, 2)
        grid4.addWidget(self.resultText, 3, 1, 1, 4)

        grid4.addWidget(self.progressBar, 7, 1, 1, 4)

        grid4.addWidget(releaseButton, 8, 1, 1, 1)
        grid4.addWidget(licensesButton, 8, 2, 1, 2)
        grid4.addWidget(readmeButton, 8, 4, 1, 1)

        mainLayout.addLayout(grid4)

        self.setLayout(mainLayout)


    def str2bool(self, v):
        """
        Transform string True or False to boolean type
        """

        return v in ('True')


    def fileDialog(self, command, window_text, file_type, text_browser):
        """
        Showing file dialog, whether opening file or saving.
        """

        fileFilter = f'All Files (*.*) ;; {file_type}'
        selectedFilter = file_type
        fname = command(self, window_text, self.dir_path, fileFilter, selectedFilter)

        text_browser.setText(fname[0])
        self.dir_path = os.path.splitext(fname[0])[0]


    def methodSelection(self, option):
        """
        Method selection connection from option button
        to each methods' option window
        """

        self.optionsButton.clicked.disconnect()
        self.optionsButton.clicked.connect(option)


    def loadImageWindow(self):
        """
        Image loading User Interface
        """

        self.loadImageDialog = QDialog()
        self.loadImageDialog.setWindowTitle('Load Image')
        self.loadImageDialog.setWindowIcon(
            QIcon(resource_path('icons/load-pngrepo-com.png'))
        )

        openFilesButton = QPushButton('Open File')
        openFilesButton.clicked.connect(
            lambda: self.fileDialog(
                command=QFileDialog.getOpenFileName,
                window_text='Open Image File',
                file_type='GeoTIFF (*.tif)',
                text_browser=self.imglocList
            )
        )

        locLabel = QLabel('Location:')
        self.imglocList = QTextBrowser()

        cancelButton = QPushButton('Cancel')
        cancelButton.clicked.connect(self.loadImageDialog.close)
        loadButton = QPushButton('Load')
        loadButton.clicked.connect(self.loadImageAction)
        loadButton.clicked.connect(self.loadImageDialog.close)

        grid = QGridLayout()
        grid.addWidget(openFilesButton, 1, 1, 1, 4)

        grid.addWidget(locLabel, 4, 1, 1, 1)

        grid.addWidget(self.imglocList, 5, 1, 10, 4)

        grid.addWidget(loadButton, 15, 3, 1, 1)
        grid.addWidget(cancelButton, 15, 4, 1, 1)

        self.loadImageDialog.setLayout(grid)

        self.loadImageDialog.exec_()


    def loadImageAction(self):
        """
        Loading selected image and retrieve some metadata such as file size,
        band quantity, array size, pixel size, etc. Then, recreate image 3D
        array into a simple column and row array.
        """

        try:
            if not self.imglocList.toPlainText():
                logger.critical('no image filepath')
                raise ValueError('empty file path')

            logger.debug(f'loading image from: {self.imglocList.toPlainText()}')

            self.img_size = os.path.getsize(self.imglocList.toPlainText())

            global image_raw
            image_raw = sdb.read_geotiff(self.imglocList.toPlainText())

            global bands_df
            bands_df = sdb.unravel(image_raw)

            self.loadImageLabel.setText(
                os.path.split(self.imglocList.toPlainText())[1]
            )

            logger.info(f'load image successfully of size: {self.img_size} B')
            logger.info(f'image CRS: {image_raw.rio.crs}')
        except ValueError as e:
            if 'empty file path' in str(e):
                self.loadImageDialog.close()
                self.warningWithClear(
                    'No data loaded. Please load your data!'
                )
                self.loadImageWindow()


    def loadSampleWindow(self):
        """
        Sample loading User Interface
        """

        self.loadSampleDialog = QDialog()
        self.loadSampleDialog.setWindowTitle('Load Sample')
        self.loadSampleDialog.setWindowIcon(
            QIcon(resource_path('icons/load-pngrepo-com.png'))
        )

        openFilesButton = QPushButton('Open File')
        openFilesButton.clicked.connect(
            lambda: self.fileDialog(
                command=QFileDialog.getOpenFileName,
                window_text='Open Depth Sample File',
                file_type='ESRI Shapefile (*.shp)',
                text_browser=self.samplelocList
            )
        )

        locLabel = QLabel('Location:')
        self.samplelocList = QTextBrowser()

        self.showCheckBox = QCheckBox('Show All Data to Table')
        self.showCheckBox.setChecked(False)

        cancelButton = QPushButton('Cancel')
        cancelButton.clicked.connect(self.loadSampleDialog.close)
        loadButton = QPushButton('Load')
        loadButton.clicked.connect(self.loadSampleAction)
        loadButton.clicked.connect(self.loadSampleDialog.close)

        grid = QGridLayout()
        grid.addWidget(openFilesButton, 1, 1, 1, 4)

        grid.addWidget(locLabel, 4, 1, 1, 1)

        grid.addWidget(self.samplelocList, 5, 1, 10, 4)

        grid.addWidget(self.showCheckBox, 15, 1, 1, 2)
        grid.addWidget(loadButton, 15, 3, 1, 1)
        grid.addWidget(cancelButton, 15, 4, 1, 1)

        self.loadSampleDialog.setLayout(grid)

        self.loadSampleDialog.exec_()


    def loadSampleAction(self):
        """
        Loading selected sample and retrieve file size.
        Then, some or all data on selected sample to the widget.
        """

        try:
            if not self.samplelocList.toPlainText():
                logger.critical('no sample filepath')
                raise ValueError('empty file path')

            logger.debug(f'loading sample data from: {self.samplelocList.toPlainText()}')

            global sample_size
            sample_size = os.path.getsize(self.samplelocList.toPlainText())

            global sample_raw
            sample_raw = sdb.read_shapefile(self.samplelocList.toPlainText())

            self.loadSampleLabel.setText(os.path.split(
                self.samplelocList.toPlainText())[1]
            )

            if (sample_raw.geom_type != 'Point').any():
                logger.critical('sample is not point type')
                del sample_raw
                self.loadSampleLabel.setText('Sample Retracted')
                self.depthHeaderCB.clear()
                self.table.clearContents()

                self.loadSampleDialog.close()
                self.warningWithoutClear(
                    'Your data is not Point type. Please load another data!'
                )
                self.loadSampleWindow()
            else:
                raw = sample_raw.copy()

                if self.showCheckBox.isChecked() == True:
                    data = raw
                else:
                    data = raw.head(100)

                self.depthHeaderCB.clear()
                self.depthHeaderCB.addItems(data.columns)

                self.table.setColumnCount(len(data.columns))
                self.table.setRowCount(len(data.index))

                for h in range(len(data.columns)):
                    self.table.setHorizontalHeaderItem(
                        h, QTableWidgetItem(data.columns[h])
                    )

                for i in range(len(data.index)):
                    for j in range(len(data.columns)):
                        self.table.setItem(
                            i, j, QTableWidgetItem(str(data.iloc[i, j]))
                        )

                self.table.resizeColumnsToContents()
                self.table.resizeRowsToContents()

                logger.info(
                    f'load sample data successfully of size: {sample_size} B'
                )
<<<<<<< HEAD
                logger.info(f'sample CRS: {sample_raw.crs}')
=======
                logger.info(f'Sample CRS: {sample_raw.crs}')
>>>>>>> a81ca4fe
        except ValueError as e:
            if 'empty file path' in str(e):
                self.loadSampleDialog.close()
                self.warningWithClear(
                    'No data loaded. Please load your data!'
                )
                self.loadSampleWindow()


    def knnOptionWindow(self):
        """
        K-Nearest Neighbor option User Interface
        """

        optionDialog = QDialog()
        optionDialog.setWindowTitle('Options (K Neighbors)')
        optionDialog.setWindowIcon(
            QIcon(resource_path('icons/setting-tool-pngrepo-com.png'))
        )

        nneighborLabel = QLabel('Number of Neighbors:')
        self.nneighborSB = QSpinBox()
        self.nneighborSB.setRange(1, 1000)
        self.nneighborSB.setValue(knn_op_dict['model_parameters']['n_neighbors'])
        self.nneighborSB.setAlignment(Qt.AlignRight)

        weightsLabel = QLabel('Weights:')
        self.weightsCB = QComboBox()
        self.weightsCB.addItems(knn_op_dict['weights_set'])
        self.weightsCB.setCurrentText(
            knn_op_dict['model_parameters']['weights']
        )

        algorithmLabel = QLabel('Algorithm:')
        self.algorithmCB = QComboBox()
        self.algorithmCB.addItems(knn_op_dict['algorithm_set'])
        self.algorithmCB.setCurrentText(
            knn_op_dict['model_parameters']['algorithm']
        )

        leafSizeLabel = QLabel('Leaf Size:')
        self.leafSizeSB = QSpinBox()
        self.leafSizeSB.setRange(1, 1000)
        self.leafSizeSB.setValue(knn_op_dict['model_parameters']['leaf_size'])
        self.leafSizeSB.setAlignment(Qt.AlignRight)

        cancelButton = QPushButton('Cancel')
        cancelButton.clicked.connect(optionDialog.close)
        loadButton = QPushButton('Load')
        loadButton.clicked.connect(self.loadKNNOptionAction)
        loadButton.clicked.connect(optionDialog.close)

        grid = QGridLayout()

        grid.addWidget(nneighborLabel, 1, 1, 1, 2)
        grid.addWidget(self.nneighborSB, 1, 3, 1, 2)

        grid.addWidget(weightsLabel, 2, 1, 1, 2)
        grid.addWidget(self.weightsCB, 2, 3, 1, 2)

        grid.addWidget(algorithmLabel, 3, 1, 1, 2)
        grid.addWidget(self.algorithmCB, 3, 3, 1, 2)

        grid.addWidget(leafSizeLabel, 4, 1, 1, 2)
        grid.addWidget(self.leafSizeSB, 4, 3, 1, 2)

        grid.addWidget(loadButton, 5, 3, 1, 1)
        grid.addWidget(cancelButton, 5, 4, 1, 1)

        optionDialog.setLayout(grid)

        optionDialog.exec_()


    def loadKNNOptionAction(self):
        """
        Loading defined KNN option input
        """

        knn_op_dict['model_parameters']['n_neighbors'] = self.nneighborSB.value()
        knn_op_dict['model_parameters']['weights'] = self.weightsCB.currentText()
        knn_op_dict['model_parameters']['algorithm'] = self.algorithmCB.currentText()
        knn_op_dict['model_parameters']['leaf_size'] = self.leafSizeSB.value()


    def mlrOptionWindow(self):
        """
        Multi Linear Regression option User Interface
        """

        optionDialog = QDialog()
        optionDialog.setWindowTitle('Options (MLR)')
        optionDialog.setWindowIcon(
            QIcon(resource_path('icons/setting-tool-pngrepo-com.png'))
        )

        fitInterceptLabel = QLabel('Fit Intercept:')
        self.fitInterceptCB = QComboBox()
        self.fitInterceptCB.addItems(['True', 'False'])
        self.fitInterceptCB.setCurrentText(
            str(mlr_op_dict['model_parameters']['fit_intercept'])
        )

        copyXLabel = QLabel('Copy X:')
        self.copyXCB = QComboBox()
        self.copyXCB.addItems(['True', 'False'])
        self.copyXCB.setCurrentText(
            str(mlr_op_dict['model_parameters']['copy_X'])
        )

        cancelButton = QPushButton('Cancel')
        cancelButton.clicked.connect(optionDialog.close)
        loadButton = QPushButton('Load')
        loadButton.clicked.connect(self.loadMLROptionAction)
        loadButton.clicked.connect(optionDialog.close)

        grid = QGridLayout()

        grid.addWidget(fitInterceptLabel, 1, 1, 1, 2)
        grid.addWidget(self.fitInterceptCB, 1, 3, 1, 2)

        grid.addWidget(copyXLabel, 2, 1, 1, 2)
        grid.addWidget(self.copyXCB, 2, 3, 1, 2)

        grid.addWidget(loadButton, 3, 3, 1, 1)
        grid.addWidget(cancelButton, 3, 4, 1, 1)

        optionDialog.setLayout(grid)

        optionDialog.exec_()


    def loadMLROptionAction(self):
        """
        Loading defined MLR option input
        """

        mlr_op_dict['model_parameters']['fit_intercept'] = self.str2bool(
            self.fitInterceptCB.currentText()
        )
        mlr_op_dict['model_parameters']['copy_X'] = self.str2bool(
            self.copyXCB.currentText()
        )


    def rfOptionWindow(self):
        """
        Random Forest option User Interface
        """

        optionDialog = QDialog()
        optionDialog.setWindowTitle('Options (Random Forest)')
        optionDialog.setWindowIcon(
            QIcon(resource_path('icons/setting-tool-pngrepo-com.png'))
        )

        ntreeLabel = QLabel('Number of Trees:')
        self.ntreeSB = QSpinBox()
        self.ntreeSB.setRange(1, 10000)
        self.ntreeSB.setValue(rf_op_dict['model_parameters']['n_estimators'])
        self.ntreeSB.setAlignment(Qt.AlignRight)

        criterionLabel = QLabel('Criterion:')
        self.criterionCB = QComboBox()
        self.criterionCB.addItems(rf_op_dict['criterion_set'])
        self.criterionCB.setCurrentText(
            rf_op_dict['model_parameters']['criterion']
        )

        bootstrapLabel = QLabel('Bootstrap:')
        self.bootstrapCB = QComboBox()
        self.bootstrapCB.addItems(['True', 'False'])
        self.bootstrapCB.setCurrentText(
            str(rf_op_dict['model_parameters']['bootstrap'])
        )

        cancelButton = QPushButton('Cancel')
        cancelButton.clicked.connect(optionDialog.close)
        loadButton = QPushButton('Load')
        loadButton.clicked.connect(self.loadRFOptionAction)
        loadButton.clicked.connect(optionDialog.close)

        grid = QGridLayout()

        grid.addWidget(ntreeLabel, 1, 1, 1, 2)
        grid.addWidget(self.ntreeSB, 1, 3, 1, 2)

        grid.addWidget(criterionLabel, 2, 1, 1, 2)
        grid.addWidget(self.criterionCB, 2, 3, 1, 2)

        grid.addWidget(bootstrapLabel, 3, 1, 1, 2)
        grid.addWidget(self.bootstrapCB, 3, 3, 1, 2)

        grid.addWidget(loadButton, 4, 3, 1, 1)
        grid.addWidget(cancelButton, 4, 4, 1, 1)

        optionDialog.setLayout(grid)

        optionDialog.exec_()


    def loadRFOptionAction(self):
        """
        Loading defined RF option input
        """

        rf_op_dict['model_parameters']['n_estimators'] = self.ntreeSB.value()
        rf_op_dict['model_parameters']['criterion'] = self.criterionCB.currentText()
        rf_op_dict['model_parameters']['bootstrap'] = self.str2bool(
            self.bootstrapCB.currentText()
        )


    def processingOptionWindow(self):
        """
        Processing option User Interface
        """

        try:
            self.processingOptionDialog = QDialog()
            self.processingOptionDialog.setWindowTitle('Processing Options')
            self.processingOptionDialog.setWindowIcon(
                QIcon(resource_path('icons/setting-tool-pngrepo-com.png'))
            )

            backendLabel = QLabel('Parallel Backend:')
            self.backendCB = QComboBox()
            self.backendCB.addItems(proc_op_dict['backend_set'])
            self.backendCB.setCurrentText(proc_op_dict['backend'])

            njobsLabel = QLabel('Processing Cores:')
            self.njobsSB = QSpinBox()
            self.njobsSB.setRange(-100, 100)
            self.njobsSB.setValue(proc_op_dict['n_jobs'])
            self.njobsSB.setAlignment(Qt.AlignRight)

            if self.trainSelectCB.currentText() == 'Random Selection':
                trainPercentLabel = QLabel('Train Data (Percent):')
                self.trainPercentDSB = QDoubleSpinBox()
                self.trainPercentDSB.setRange(10.0, 90.0)
                self.trainPercentDSB.setDecimals(2)
                self.trainPercentDSB.setValue(
                    proc_op_dict['selection']['train_size'] * 100
                )
                self.trainPercentDSB.setSuffix(' %')
                self.trainPercentDSB.setAlignment(Qt.AlignRight)

                randomStateLabel = QLabel('Random State:')
                self.randomStateProcSB = QSpinBox()
                self.randomStateProcSB.setRange(0, 1000)
                self.randomStateProcSB.setValue(
                    proc_op_dict['selection']['random_state']
                )
                self.randomStateProcSB.setAlignment(Qt.AlignRight)
            elif self.trainSelectCB.currentText() == 'Attribute Selection':
                headerSelectLabel = QLabel('Select header:')
                self.headerSelectCB = QComboBox()
                object_only = sample_raw.copy().select_dtypes(include=['object'])
                self.headerSelectCB.addItems(object_only.columns)
                self.headerSelectCB.activated.connect(self.updateGroupSelection)
                selected_header = self.headerSelectCB.currentText()

                groupSelectLabel = QLabel('Train group name:')
                self.groupSelectCB = QComboBox()
                group_list = list(object_only.groupby(selected_header).groups)
                self.groupSelectCB.addItems(group_list)

            cancelButton = QPushButton('Cancel')
            cancelButton.clicked.connect(self.processingOptionDialog.close)
            loadButton = QPushButton('Load')
            loadButton.clicked.connect(self.loadProcessingOptionAction)
            loadButton.clicked.connect(self.processingOptionDialog.close)

            grid = QGridLayout()

            grid.addWidget(backendLabel, 1, 1, 1, 2)
            grid.addWidget(self.backendCB, 1, 3, 1, 2)

            grid.addWidget(njobsLabel, 2, 1, 1, 2)
            grid.addWidget(self.njobsSB, 2, 3, 1, 2)

            if self.trainSelectCB.currentText() == 'Random Selection':
                grid.addWidget(trainPercentLabel, 3, 1, 1, 2)
                grid.addWidget(self.trainPercentDSB, 3, 3, 1, 2)

                grid.addWidget(randomStateLabel, 4, 1, 1, 2)
                grid.addWidget(self.randomStateProcSB, 4, 3, 1, 2)
            elif self.trainSelectCB.currentText() == 'Attribute Selection':
                grid.addWidget(headerSelectLabel, 3, 1, 1, 2)
                grid.addWidget(self.headerSelectCB, 3, 3, 1, 2)

                grid.addWidget(groupSelectLabel, 4, 1, 1, 2)
                grid.addWidget(self.groupSelectCB, 4, 3, 1, 2)

            grid.addWidget(loadButton, 5, 3, 1, 1)
            grid.addWidget(cancelButton, 5, 4, 1, 1)

            self.processingOptionDialog.setLayout(grid)

            self.processingOptionDialog.exec_()
        except NameError:
            self.warningWithClear(
                'No depth sample loaded. Please load your depth sample!'
            )


    def loadProcessingOptionAction(self):
        """
        Loading defined processing option input
        """

        if self.njobsSB.value() == 0:
            self.processingOptionDialog.close()
            self.warningWithoutClear(
                'Do not insert zero on Processing Cores!'
            )
            self.processingOptionWindow()
        else:
            proc_op_dict['backend'] = self.backendCB.currentText()
            proc_op_dict['n_jobs'] = self.njobsSB.value()
            if self.trainSelectCB.currentText() == 'Random Selection':
                proc_op_dict['selection'] = {
                    'train_size': self.trainPercentDSB.value() / 100,
                    'random_state': self.randomStateProcSB.value()
                }
            elif self.trainSelectCB.currentText() == 'Attribute Selection':
                proc_op_dict['selection'] = {
                    'header': self.headerSelectCB.currentText(),
                    'group': self.groupSelectCB.currentText()
                }


    def updateTrainSelection(self):
        """
        Update list in train selection
        """

        if self.trainSelectCB.currentText() == 'Random Selection':
            proc_op_dict['selection'] = {
                'train_size': 0.75,
                'random_state': 0
            }


    def updateGroupSelection(self):
        """
        Update list in group selection
        """

        object_only = sample_raw.copy().select_dtypes(include=['object'])
        selected_header = self.headerSelectCB.currentText()
        group_list = list(object_only.groupby(selected_header).groups)
        self.groupSelectCB.clear()
        self.groupSelectCB.addItems(group_list)


    def predict(self):
        """
        Sending parameters and inputs from widget to Process Class
        """

        logging.debug('Sending user inputs to process class')

        self.resultText.clear()
        self.progressBar.setValue(0)

        if self.limitADSB.value() < self.limitBDSB.value():
            a = self.limitADSB.value()
            b = self.limitBDSB.value()

            self.limitADSB.setValue(b)
            self.limitBDSB.setValue(a)

        global time_list
        time_list = []
        init_input = {
            'depth_label': self.depthHeaderCB.currentText(),
            'depth_direction': self.depthDirectionCB.currentText(),
            'limit_state': self.limitCheckBox.isChecked(),
            'limit_a': self.limitADSB.value(),
            'limit_b': self.limitBDSB.value(),
            'method': self.methodCB.currentText(),
            'train_select': self.trainSelectCB.currentText(),
            'selection': proc_op_dict['selection']
        }

        try:
            if sample_raw[self.depthHeaderCB.currentText()].dtype == 'float':
                self.sdbProcess = Process()
                self.widget_signal.connect(self.sdbProcess.inputs)
                self.widget_signal.emit(init_input)
                self.sdbProcess.start()
                self.sdbProcess.time_signal.connect(self.timeCounting)
                self.sdbProcess.thread_signal.connect(self.results)
                self.sdbProcess.warning_with_clear.connect(self.warningWithClear)
            else:
                self.warningWithClear(
                    'Please select headers correctly!'
                )
        except NameError:
            self.warningWithClear(
                'No depth sample loaded. Please load your depth sample!'
            )


    def timeCounting(self, time_text):
        """
        Receive time value on every step and its corresponding processing
        text to show in result text browser and increase progress bar.
        """

        time_list.append(time_text[0])
        self.resultText.append(time_text[1])
        self.progressBar.setValue(self.progressBar.value() + 1)

        if self.progressBar.value() == self.progressBar.maximum():
            self.completeDialog()


    def results(self, result_dict):
        """
        Recieve processing results and filter the predicted value to depth
        limit window (if enabled).
        Counting runtimes using saved time values and printing result info.
        """

        global end_results
        end_results = result_dict

        rmse, mae, r2 = end_results['rmse'], end_results['mae'], end_results['r2']

        train_size_percent = (
            end_results['train'].shape[0] / (
                end_results['train'].shape[0] + end_results['test'].shape[0]
            )
            * 100
        )
        train_size_percent = round(train_size_percent, 2)

        used_sample_size = (
            end_results['train'].shape[0] + end_results['test'].shape[0]
        )

        if self.limitCheckBox.isChecked() == False:
            print_limit = (
                f'Depth Limit:\t\tfrom {self.limitADSB.value():.1f} m '
                f'to {self.limitBDSB.value():.1f} m'
            )
        else:
            print_limit = (
                'Depth Limit:\t\tDisabled'
            )

        time_array = np.array(time_list)
        time_diff = time_array[1:] - time_array[:-1]
        runtime = np.append(time_diff, time_list[-1] - time_list[0])

        global print_result_info
        print_result_info = (
            f'Software Version:\t{SDB_GUI_VERSION}\n\n'
            f'Image Input:\t\t{self.imglocList.toPlainText()} '
            f'({round(self.img_size / 2**20, 2)} MiB)\n'
            f'Sample Data:\t\t{self.samplelocList.toPlainText()} '
            f'({round(sample_size / 2**20, 2)} MiB)\n'
            f'Selected Header:\t{self.depthHeaderCB.currentText()}\n'
            f'Depth Direction:\t\t{self.depthDirectionCB.currentText()}\n\n'
            f'{print_limit}\n'
            f'Used Sample:\t\t{used_sample_size} points '
            f'({round(used_sample_size / sample_raw.shape[0] * 100, 2)}% '
            f'of all sample)\n'
            f'Train Data:\t\t{end_results["train"].shape[0]} points '
            f'({round(train_size_percent, 2)} % of used sample)\n'
            f'Test Data:\t\t{end_results["test"].shape[0]} points '
            f'({round((100 - train_size_percent), 2)} % of used sample)\n\n'
            f'Method:\t\t{self.methodCB.currentText()}\n'
            f'{print_parameters_info}\n'
            f'RMSE:\t\t{round(rmse, 3)}\n'
            f'MAE:\t\t{round(mae, 3)}\n'
            f'R\u00B2:\t\t{round(r2, 3)}\n\n'
            f'Train Test Selection:\t{self.trainSelectCB.currentText()}\n'
            f'Parallel Backend:\t{proc_op_dict["backend"]}\n'
            f'Processing Cores:\t{proc_op_dict["n_jobs"]}\n'
            f'Clipping Runtime:\t{runtime[0]}\n'
            f'Filtering Runtime:\t{runtime[1]}\n'
            f'Splitting Runtime:\t{runtime[2]}\n'
            f'Modeling Runtime:\t{runtime[3]}\n'
            f'Evaluation Runtime:\t{runtime[4]}\n'
            f'Overall Runtime:\t{runtime[5]}\n\n'
            f'CRS:\t\t{image_raw.rio.crs}\n'
            f'Dimensions:\t\t{image_raw.rio.width} x '
            f'{image_raw.rio.height} pixels\n'
            f'Pixel Size:\t\t{abs(image_raw.rio.resolution()[0])} , '
            f'{abs(image_raw.rio.resolution()[1])}\n\n'
        )

        self.resultText.setText(print_result_info)


    def stopProcess(self):
        """
        Stop processing and clear result info and progress bar
        """

        if hasattr(self, 'sdbProcess') and self.sdbProcess.isRunning():
            self.sdbProcess.stop()
            self.sdbProcess.wait()
            self.resultText.clear()
            self.progressBar.setValue(0)
            self.resultText.setText('Processing has been stopped!')


    def copyLogFile(self):
        """
        Copy the original log file to the save location
        """

        if hasattr(self, 'savelocList') and self.savelocList.toPlainText():
            try:
                save_path = f"{os.path.splitext(self.savelocList.toPlainText())[0]}.log"

                with open('sdb_gui.log', 'r') as source, open(save_path, 'w') as target:
                    target.write(source.read())
                logger.info(f'log file copied to: {save_path}')
            except Exception as e:
                logger.error(f'failed to copy log file: {e}')


    def closeEvent(self, event):
        """
        Called when the widget is closed
        """
        logger.info('SDB GUI is closing')
        if hasattr(self, 'sdbProcess') and self.sdbProcess.isRunning():
            logger.info('stopping running process')
            self.sdbProcess.stop()
            self.sdbProcess.wait()

        self.copyLogFile()
        event.accept()


    def warningWithClear(self, warning_text):
        """
        Show warning dialog and customized warning text
        and then clear result info and progress bar after closing
        """

        warning = QErrorMessage()
        warning.setWindowTitle('WARNING')
        warning.setWindowIcon(
            QIcon(resource_path('icons/warning-pngrepo-com.png'))
        )
        warning.showMessage(warning_text)

        warning.exec_()
        self.resultText.clear()
        self.progressBar.setValue(0)


    def warningWithoutClear(self, warning_text):
        """
        Show warning dialog and customized warning text
        without clearing result info and progress bar after closing
        """

        warning = QErrorMessage()
        warning.setWindowTitle('WARNING')
        warning.setWindowIcon(
            QIcon(resource_path('icons/warning-pngrepo-com.png'))
        )
        warning.showMessage(warning_text)

        warning.exec_()


    def completeDialog(self):
        """
        Showing complete pop up dialog
        """

        complete = QDialog()
        complete.setWindowTitle('Complete')
        complete.setWindowIcon(
            QIcon(resource_path('icons/complete-pngrepo-com.png'))
        )
        complete.resize(180,30)

        textLabel = QLabel('Tasks has been completed')
        textLabel.setAlignment(Qt.AlignCenter)

        okButton = QPushButton('OK')
        okButton.clicked.connect(complete.close)

        grid = QGridLayout()

        grid.addWidget(textLabel, 1, 1, 1, 4)
        grid.addWidget(okButton, 2, 2, 1, 2)

        complete.setLayout(grid)

        complete.exec_()


    def saveOptionWindow(self):
        """
        Saving option window
        """

        self.saveOptionDialog = QDialog()
        self.saveOptionDialog.setWindowTitle('Save Options')
        self.saveOptionDialog.setWindowIcon(
            QIcon(resource_path('icons/load-pngrepo-com.png'))
        )

        format_list = ['GeoTIFF (*.tif)','ASCII Gridded XYZ (*.xyz)']
        format_list.sort()

        dataTypeLabel = QLabel('Data Type:')
        self.dataTypeCB = QComboBox()
        self.dataTypeCB.addItems(format_list)
        self.dataTypeCB.setCurrentText('GeoTIFF (*.tif)')

        direction_list = list(DEPTH_DIR_DICT.keys())

        depthDirectionSaveLabel = QLabel('Depth Direction:')
        self.depthDirectionSaveCB = QComboBox()
        self.depthDirectionSaveCB.addItems(direction_list)

        medianFilterLabel = QLabel('Median Filter Size:')
        self.medianFilterSB = QSpinBox()
        self.medianFilterSB.setRange(3, 33)
        self.medianFilterSB.setValue(3)
        self.medianFilterSB.setSingleStep(2)
        self.medianFilterSB.setAlignment(Qt.AlignRight)

        self.medianFilterCheckBox = QCheckBox('Disable Median Filter')
        self.medianFilterCheckBox.setChecked(False)

        saveFileButton = QPushButton('Save File Location')
        saveFileButton.clicked.connect(
            lambda:self.fileDialog(
                command=QFileDialog.getSaveFileName,
                window_text='Save File',
                file_type=self.dataTypeCB.currentText(),
                text_browser=self.savelocList
            )
        )

        locLabel = QLabel('Location:')
        self.savelocList = QTextBrowser()

        self.scatterPlotCheckBox = QCheckBox('Save Scatter Plot')
        self.scatterPlotCheckBox.setChecked(False)

        self.trainTestDataCheckBox = QCheckBox('Save Training and Testing Data in')
        self.trainTestDataCheckBox.setChecked(False)

        self.trainTestFormatCB = QComboBox()
        self.trainTestFormatCB.addItems(['.csv', '.shp'])

        trainTestLabel = QLabel('format')

        self.saveDEMCheckBox = QCheckBox('Save DEM')
        self.saveDEMCheckBox.setChecked(True)

        self.reportCheckBox = QCheckBox('Save Report')
        self.reportCheckBox.setChecked(True)

        cancelButton = QPushButton('Cancel')
        cancelButton.clicked.connect(self.saveOptionDialog.close)
        saveButton = QPushButton('Save')
        saveButton.clicked.connect(self.saveAction)
        saveButton.clicked.connect(self.saveOptionDialog.close)

        grid = QGridLayout()
        grid.addWidget(dataTypeLabel, 1, 1, 1, 1)
        grid.addWidget(self.dataTypeCB, 1, 2, 1, 3)

        grid.addWidget(depthDirectionSaveLabel, 2, 1, 1, 1)
        grid.addWidget(self.depthDirectionSaveCB, 2, 2, 1, 3)

        grid.addWidget(medianFilterLabel, 3, 1, 1, 1)
        grid.addWidget(self.medianFilterSB, 3, 2, 1, 1)
        grid.addWidget(self.medianFilterCheckBox, 3, 3, 1, 2)

        grid.addWidget(saveFileButton, 4, 1, 1, 4)

        grid.addWidget(locLabel, 5, 1, 1, 4)
        grid.addWidget(self.savelocList, 6, 1, 1, 4)

        grid.addWidget(self.scatterPlotCheckBox, 7, 1, 1, 2)

        grid.addWidget(self.trainTestDataCheckBox, 8, 1, 1, 2)
        grid.addWidget(self.trainTestFormatCB, 8, 3, 1, 1)
        grid.addWidget(trainTestLabel, 8, 4, 1, 1)

        grid.addWidget(self.saveDEMCheckBox, 9, 1, 1, 1)
        grid.addWidget(self.reportCheckBox, 9, 2, 1, 1)
        grid.addWidget(saveButton, 9, 3, 1, 1)
        grid.addWidget(cancelButton, 9, 4, 1, 1)

        self.saveOptionDialog.setLayout(grid)

        self.saveOptionDialog.exec_()


    def saveAction(self):
        """
        Saving predicted depth, training and testing data, and/or report into file.
        Applying median filter (or not) to the predicted depth array before saving.
        """

        try:
            daz_filtered = end_results['daz_predict'].copy()

            if self.medianFilterCheckBox.isChecked() == False:
                print_filter_info = (
                    f'Median Filter Size:\t{self.medianFilterSB.value()}'
                )

                daz_filtered.values[0] = sdb.median_filter(
                    daz_filtered.values[0],
                    filter_size=self.medianFilterSB.value()
                )
                daz_filtered.band_name.values[0] = 'filtered'
            else:
                print_filter_info = 'Median Filter Size:\tDisabled'

            train_df_copy = end_results['train'].copy()
            test_df_copy = end_results['test'].copy()

            if DEPTH_DIR_DICT[self.depthDirectionSaveCB.currentText()][1]:
                daz_filtered.values[0] *=-1
                test_df_copy['z'] *=-1
                test_df_copy['z_predict'] *=-1
                train_df_copy['z'] *=-1

            if not self.savelocList.toPlainText():
                raise ValueError('empty save location')

            sdb.write_geotiff(
                daz_filtered,
                self.savelocList.toPlainText()
            )

            if self.saveDEMCheckBox.isChecked() == True:
                new_img_size = os.path.getsize(self.savelocList.toPlainText())
                print_dem_info = (
                    f'{print_filter_info}\n\n'
                    f'DEM Output:\t\t{self.savelocList.toPlainText()} '
                    f'({round(new_img_size / 2**10 / 2**10, 2)} MiB)\n'
                )
            elif self.saveDEMCheckBox.isChecked() == False:
                os.remove(self.savelocList.toPlainText())
                print_dem_info = (
                    'DEM Output:\t\tNot Saved\n'
                )

            if self.trainTestDataCheckBox.isChecked() == True:
                train_save_loc = (
                    f'{os.path.splitext(self.savelocList.toPlainText())[0]}'
                    f'_train{self.trainTestFormatCB.currentText()}'
                )
                test_save_loc = (
                    f'{os.path.splitext(self.savelocList.toPlainText())[0]}'
                    f'_test{self.trainTestFormatCB.currentText()}'
                )

                if self.trainTestFormatCB.currentText() == '.csv':
                    train_df_copy.to_csv(train_save_loc, index=False)
                    test_df_copy.to_csv(test_save_loc, index=False)
                elif self.trainTestFormatCB.currentText() == '.shp':
                    sdb.write_shapefile(
                        train_df_copy,
                        train_save_loc,
                        x_col_name='x',
                        y_col_name='y',
                        crs=end_results['sample_gdf'].crs
                    )
                    sdb.write_shapefile(
                        test_df_copy,
                        test_save_loc,
                        x_col_name='x',
                        y_col_name='y',
                        crs=end_results['sample_gdf'].crs
                    )

                train_data_size = os.path.getsize(train_save_loc)
                test_data_size = os.path.getsize(test_save_loc)

                print_train_test_info = (
                    f'Train Data Output:\t{train_save_loc} '
                    f'({round(train_data_size / 2**10 / 2**10, 2)} MiB)\n'
                    f'Test Data output:\t{test_save_loc} '
                    f'({round(test_data_size / 2**10 / 2**10, 2)} MiB)\n'
                )
            elif self.trainTestDataCheckBox.isChecked() == False:
                print_train_test_info = (
                    'Train Data Output:\tNot Saved\n'
                    'Test Data output:\tNot Saved\n'
                )

            if self.scatterPlotCheckBox.isChecked() == True:
                scatter_plot_loc = (
                    os.path.splitext(self.savelocList.toPlainText())[0] +
                    '_scatter_plot.png'
                )
                scatter_plot = sdb.scatter_plotter(
                    true_val=test_df_copy['z'],
                    pred_val=test_df_copy['z_predict'],
                    title=self.methodCB.currentText()
                )
                scatter_plot[0].savefig(scatter_plot_loc)

                scatter_plot_size = os.path.getsize(scatter_plot_loc)

                print_scatter_plot_info = (
                    f'Scatter Plot:\t{scatter_plot_loc} '
                    f'({round(scatter_plot_size / 2**10, 2)} KiB)\n'
                )
            elif self.scatterPlotCheckBox.isChecked() == False:
                print_scatter_plot_info = 'Scatter Plot:\tNotSaved\n'

            self.resultText.append(print_dem_info)
            self.resultText.append(print_train_test_info)
            self.resultText.append(print_scatter_plot_info)

            if self.reportCheckBox.isChecked() == True:
                report_save_loc = (
                    os.path.splitext(self.savelocList.toPlainText())[0] +
                    '_report.txt'
                )
                report = open(report_save_loc, 'w')

                report.write(
                    print_result_info +
                    print_dem_info +
                    print_train_test_info +
                    print_scatter_plot_info
                )
        except ValueError as e:
            if 'Allowed value: >= 3 or odd numbers' in str(e):
                self.saveOptionDialog.close()
                self.warningWithoutClear(
                    'Please insert odd number on filter size!'
                )
                self.saveOptionWindow()
            elif 'empty save location' in str(e):
                self.saveOptionDialog.close()
                self.warningWithoutClear(
                    'Please insert save location!'
                )
                self.saveOptionWindow()


    def licensesDialog(self):
        """
        Showing the license of SDB GUI and another library licenses
        """

        licenses = QDialog()
        licenses.setWindowTitle('Licenses')
        licenses.setWindowIcon(
            QIcon(resource_path('icons/information-pngrepo-com.png'))
        )
        licenses.resize(600, 380)

        license_dict = {
            'SDB GUI': 'LICENSE',
            'NumPy': 'licenses/numpy_license',
            'Scipy': 'licenses/scipy_license',
            'Pandas': 'licenses/pandas_license',
            'Xarray': 'licenses/xarray_license',
            'Rioxarray': 'licenses/rioxarray_license',
            'GeoPandas': 'licenses/geopandas_license',
            'Scikit Learn': 'licenses/scikit-learn_license'
        }
        license_list = list(license_dict)

        licenseCB = QComboBox()
        licenseCB.addItems(license_list)
        licenseCB.activated.connect(
            lambda: self.licenseSelection(
                location=license_dict[licenseCB.currentText()]
            )
        )

        license_file = open(resource_path('LICENSE'), 'r')
        self.licenseText = QTextBrowser()
        self.licenseText.setText(license_file.read())

        okButton = QPushButton('OK')
        okButton.clicked.connect(licenses.close)

        grid = QGridLayout()

        grid.addWidget(licenseCB, 1, 1, 1, 4)
        grid.addWidget(self.licenseText, 2, 1, 1, 4)
        grid.addWidget(okButton, 3, 4, 1, 1)

        licenses.setLayout(grid)

        licenses.exec_()


    def licenseSelection(self, location):
        """
        Selecting license file location
        """

        license_file = open(resource_path(location), 'r')
        self.licenseText.setText(license_file.read())



class Process(QThread):
    """
    Data processing class of SDB GUI.
    Sending inputs from SDBWidget to process in the background
    so the GUI won't freeze while processing data.
    """

    thread_signal = pyqtSignal(dict)
    time_signal = pyqtSignal(list)
    warning_with_clear = pyqtSignal(str)
    warning_without_clear = pyqtSignal(str)

    def __init__(self):

        QThread.__init__(self)

        self._is_running = True


    def inputs(self, input_dict):
        """
        Pooling inputs from widget
        """

        self.depth_label = input_dict['depth_label']
        self.depth_direction = input_dict['depth_direction']
        self.limit_state = input_dict['limit_state']
        self.limit_a_value = input_dict['limit_a']
        self.limit_b_value = input_dict['limit_b']
        self.method = input_dict['method']
        self.train_select = input_dict['train_select']
        self.selection = input_dict['selection']


    def preprocess(self):
        """
        Preparing input values from widget to use on 
        training models and predicting depth by reprojecting 
        depth sample CRS, sampling raster value and depth value, 
        and then limiting or not limiting depth value.
        """


        if not self._is_running:
            return None

        logger.debug('preprocess started by clip and/or reproject sample data')
        time_start = datetime.datetime.now()
        start_list = [time_start, 'Clipping and Reprojecting...\n']
        self.time_signal.emit(start_list)
        clipped_sample = sdb.clip_vector(image_raw, sample_raw)

        if not self._is_running:
            return None

        logger.debug('filter depth sample input')
        time_clip = datetime.datetime.now()
        clip_list = [time_clip, 'Depth Filtering...\n']
        self.time_signal.emit(clip_list)
        depth_filtered_sample = sdb.in_depth_filter(
            vector=clipped_sample,
            header=self.depth_label,
            depth_direction=DEPTH_DIR_DICT[self.depth_direction][0],
            disable_depth_filter=self.limit_state,
            top_limit=self.limit_a_value,
            bottom_limit=self.limit_b_value
        )

        if not self._is_running:
            return None

        time_depth_filter = datetime.datetime.now()
        depth_filter_list = [time_depth_filter, 'Split Train and Test...\n']
        self.time_signal.emit(depth_filter_list)
        if self.train_select == 'Random Selection':
<<<<<<< HEAD
            logger.info('split depth sample randomly')
=======
            logger.debug('split depth sample randomly')
>>>>>>> a81ca4fe
            f_train, f_test, z_train, z_test = sdb.split_random(
                raster=image_raw,
                vector=depth_filtered_sample,
                header=self.depth_label,
                train_size=self.selection['train_size'],
                random_state=self.selection['random_state']
            )
        elif self.train_select == 'Attribute Selection':
<<<<<<< HEAD
            logger.info('split depth sample by selected attribute')
=======
            logger.debug('split depth sample by selected attribute')
>>>>>>> a81ca4fe
            f_train, f_test, z_train, z_test = sdb.split_attribute(
                raster=image_raw,
                vector=depth_filtered_sample,
                depth_header=self.depth_label,
                split_header=self.selection['header'],
                group_name=self.selection['group']
            )

        results = {
            'f_train': f_train,
            'f_test': f_test,
            'z_train': z_train,
            'z_test': z_test,
            'sample_gdf': depth_filtered_sample
        }

        logging.debug('preprocess ended')
        return results


    def predict(self, method):
        """
        Preparing prediction using selected method/model
        and saving selected parameters for report
        """

        if not self._is_running:
            return None

        results = self.preprocess()

        logger.info(f'prediction started using {method}')
        if results is None or not self._is_running:
            return None

        time_split = datetime.datetime.now()
        split_list = [time_split, 'Modeling...\n']
        self.time_signal.emit(split_list)

        model_parameters = option_pool['method'][method]['model_parameters']
        logger.info(f'model parameters: {model_parameters}')

        global print_parameters_info
        print_parameters_info = ''
        for key, value in model_parameters.items():
            print_parameters_info += (
                f'{key.replace('_', ' ').title()}:\t\t{value}\n'
            )

        z_predict = sdb.prediction(
            model=method,
            unraveled_band=bands_df,
            features_train=results['f_train'].drop(columns=['x', 'y']),
            label_train=results['z_train'],
            backend=proc_op_dict['backend'],
            n_jobs=proc_op_dict['n_jobs'],
            **model_parameters
        )

        if not self._is_running:
            return None

        results.update({'z_predict': z_predict})

        logger.debug('prediction ended')
        return results


    def run(self):
        """
        Taking pre processed input and chosen method, then 
        fitting training data to chosen model and generate prediction
        based on trained model.
        """

        logger.debug('run started')
        try:
            results = self.predict(method=self.method)

            if results is None or not self._is_running:
                return None
            logger.debug('run started')

            time_model = datetime.datetime.now()
            model_list = [time_model, 'Evaluating...\n']
            self.time_signal.emit(model_list)

            logger.debug('reshape prediction array to raster shape')
            az_predict = sdb.reshape_prediction(
                array=results['z_predict'],
                raster=image_raw
            )

            logger.debug('convert prediction array to dataarray')
            daz_predict = sdb.array_to_dataarray(
                array=az_predict,
                data_array=image_raw
            )

            daz_predict = daz_predict.assign_coords(
                band_name=('band', ['original'])
            )

            logger.debug('sampling predictin based on test data coordinates')
            dfz_predict = sdb.point_sampling(
                daz_predict,
                x=results['f_test'].x,
                y=results['f_test'].y,
                include_xy=False
            )

            logger.info('evaluating prediction')
            rmse, mae, r2 = sdb.evaluate(
                true_val=results['z_test'],
                pred_val=dfz_predict['band_1']
            )
            logger.info(f'RMSE: {rmse}, MAE: {mae}, R2: {r2}')

            time_test = datetime.datetime.now()
            test_list = [time_test, 'Done.']
            self.time_signal.emit(test_list)

            train_df = results['f_train'].copy()
            train_df['z'] = results['z_train'].copy()

            test_df = results['f_test'].copy()
            test_df['z'] = results['z_test'].copy()
            test_df['z_predict'] = dfz_predict['band_1'].copy()

            results.update({
                'daz_predict': daz_predict,
                'rmse': rmse,
                'mae': mae,
                'r2': r2,
                'train': train_df,
                'test': test_df
            })

            logger.debug('run ended and sending results')
            self.thread_signal.emit(results)
        except NameError:
            self.warning_with_clear.emit(
                'No image data loaded. Please load your image data!'
            )
        except IndexError:
            self.warning_with_clear.emit(
                'Depth sample is out of image boundary'
            )
        except KeyError:
            self.warning_with_clear.emit(
                'Please select attribute header and group in Processing Options'
            )


    def stop(self):
        """
        Stop the processing thread.
        """
        self._is_running = False
        self.quit()
        self.wait()



def main():

    global sdb_gui
    sdb_gui = SDBWidget()
    sdb_gui.show()


def default_values():
    """
    Default values container
    """

    proc_op_dict = {
        'backend': 'threading',
        'n_jobs': -2,
        'selection' : {
            'train_size': 0.75,
            'random_state': 0
        },
        'backend_set': (
            'loky', 'threading', 'multiprocessing'
        )
    }

    knn_op_dict = {
        'name': 'K-Nearest Neighbors',
        'model_parameters': {
            'n_neighbors': 5,
            'weights': 'distance',
            'algorithm': 'auto',
            'leaf_size': 30
        },
        'weights_set': (
            'uniform', 'distance'
        ),
        'algorithm_set': (
            'auto', 'ball_tree', 'kd_tree', 'brute'
        )
    }

    mlr_op_dict = {
        'name': 'Multiple Linear Regression',
        'model_parameters': {
            'fit_intercept': True,
            'copy_X': True
        }
    }

    rf_op_dict = {
        'name': 'Random Forest',
        'model_parameters': {
            'n_estimators': 300,
            'criterion': 'squared_error',
            'bootstrap': True,
        },
        'criterion_set': (
            'squared_error', 'absolute_error', 'poisson', 'friedman_mse'
        )
    }

    default_dict = {
        'processing': proc_op_dict,
        'method': {
            knn_op_dict['name']: knn_op_dict,
            mlr_op_dict['name']: mlr_op_dict,
            rf_op_dict['name']: rf_op_dict
        }
    }

    return default_dict


def resource_path(relative_path):
    """
    Get the absolute path to the resource, works for dev and for PyInstaller
    """
    try:
        # PyInstaller creates a temp folder and stores path in _MEIPASS
        base_path = sys._MEIPASS # type: ignore
    except Exception:
        base_path = os.path.abspath('.')
    return os.path.join(base_path, relative_path)


option_pool = default_values()

proc_op_dict = option_pool['processing']
knn_op_dict = option_pool['method']['K-Nearest Neighbors']
mlr_op_dict = option_pool['method']['Multiple Linear Regression']
rf_op_dict = option_pool['method']['Random Forest']


if __name__ == '__main__':
    app = QApplication(sys.argv)
    logger.info('SDB GUI started')
    main()
    exit_code = app.exec_()
    logger.info(f'SDB GUI exited with code {exit_code}')
    sys.exit(exit_code)<|MERGE_RESOLUTION|>--- conflicted
+++ resolved
@@ -1,1777 +1,1826 @@
-"""
-MIT License
-
-Copyright (c) 2020-present Rifqi Muhammad Harrys
-
-Permission is hereby granted, free of charge, to any person obtaining a copy
-of this software and associated documentation files (the "Software"), to deal
-in the Software without restriction, including without limitation the rights
-to use, copy, modify, merge, publish, distribute, sublicense, and/or sell
-copies of the Software, and to permit persons to whom the Software is
-furnished to do so, subject to the following conditions:
-
-The above copyright notice and this permission notice shall be included in all
-copies or substantial portions of the Software.
-
-THE SOFTWARE IS PROVIDED "AS IS", WITHOUT WARRANTY OF ANY KIND, EXPRESS OR
-IMPLIED, INCLUDING BUT NOT LIMITED TO THE WARRANTIES OF MERCHANTABILITY,
-FITNESS FOR A PARTICULAR PURPOSE AND NONINFRINGEMENT. IN NO EVENT SHALL THE
-AUTHORS OR COPYRIGHT HOLDERS BE LIABLE FOR ANY CLAIM, DAMAGES OR OTHER
-LIABILITY, WHETHER IN AN ACTION OF CONTRACT, TORT OR OTHERWISE, ARISING FROM,
-OUT OF OR IN CONNECTION WITH THE SOFTWARE OR THE USE OR OTHER DEALINGS IN THE
-SOFTWARE.
-
-"""
-
-import datetime
-import os
-import sys
-import webbrowser
-from pathlib import Path
-
-import numpy as np
-from PyQt5.QtCore import Qt, QThread, pyqtSignal
-from PyQt5.QtGui import QIcon
-from PyQt5.QtWidgets import (QApplication, QCheckBox, QComboBox, QDialog,
-                             QDoubleSpinBox, QErrorMessage, QFileDialog,
-                             QGridLayout, QLabel, QProgressBar, QPushButton,
-                             QScrollArea, QSpinBox, QTableWidget,
-                             QTableWidgetItem, QTextBrowser, QVBoxLayout,
-                             QWidget)
-
-import sdb
-import logging
-
-def get_log_level():
-    """
-    Get logging level from command line argument.
-    Default to INFO if no argument provided.
-    """
-    if len(sys.argv) > 1:
-        level = sys.argv[1].upper()
-        if hasattr(logging, level):
-            return getattr(logging, level)
-    return logging.INFO
-
-logging.basicConfig(
-    level=get_log_level(),
-    format='%(asctime)s - %(name)s - %(levelname)s - %(message)s',
-    handlers=[
-        logging.FileHandler('sdb_gui.log', mode='w'),
-        logging.StreamHandler()
-    ]
-)
-logger = logging.getLogger(__name__)
-<<<<<<< HEAD
-logger.info(f'logging level set to: {logging.getLevelName(logger.getEffectiveLevel())}')
-=======
-logger.info(f'Logging level set to: {logging.getLevelName(logger.getEffectiveLevel())}')
->>>>>>> a81ca4fe
-
-## CONSTANTS ##
-SDB_GUI_VERSION = '4.0.0'
-PROGRESS_STEP = 6
-DEPTH_DIR_DICT = {
-    'Positive Up': ('up', False),
-    'Positive Down': ('down', True),
-}
-
-
-class SDBWidget(QWidget):
-    """
-    PyQt5 widget of SDB GUI
-    """
-
-    widget_signal = pyqtSignal(dict)
-
-    def __init__(self):
-        """
-        Initialize widget and default values
-        """
-
-        super(SDBWidget, self).__init__()
-
-        self.method_dict = {
-            'K-Nearest Neighbors': self.knnOptionWindow,
-            'Multiple Linear Regression': self.mlrOptionWindow,
-            'Random Forest': self.rfOptionWindow
-        }
-
-        self.dir_path = os.path.abspath(Path.home())
-
-        self.initUI()
-
-
-    def initUI(self):
-        """
-        Initialize User Interface for SDB GUI Widget
-        """
-
-        self.setGeometry(300, 100, 480, 640)
-        self.setWindowTitle(f'Satellite Derived Bathymetry v{SDB_GUI_VERSION}')
-        self.setWindowIcon(QIcon(resource_path('icons/satellite.png')))
-
-        loadImageButton = QPushButton('Load Image')
-        loadImageButton.clicked.connect(self.loadImageWindow)
-        self.loadImageLabel = QLabel()
-        self.loadImageLabel.setText('No Image Loaded')
-        self.loadImageLabel.setAlignment(Qt.AlignCenter)
-
-        loadSampleButton = QPushButton('Load Sample')
-        loadSampleButton.clicked.connect(self.loadSampleWindow)
-        self.loadSampleLabel = QLabel()
-        self.loadSampleLabel.setText('No Sample Loaded')
-        self.loadSampleLabel.setAlignment(Qt.AlignCenter)
-
-        depthHeaderLabel = QLabel('Depth Header:')
-        self.depthHeaderCB = QComboBox()
-
-        direction_list = list(DEPTH_DIR_DICT.keys())
-
-        depthDirectionLabel = QLabel('Depth Direction:')
-        self.depthDirectionCB =QComboBox()
-        self.depthDirectionCB.addItems(direction_list)
-
-        self.table = QTableWidget()
-        scroll = QScrollArea()
-        scroll.setWidget(self.table)
-
-        limitLabel = QLabel('Depth Limit Window:')
-
-        limitALabel = QLabel('Upper Limit:')
-        self.limitADSB = QDoubleSpinBox()
-        self.limitADSB.setRange(-100, 100)
-        self.limitADSB.setDecimals(1)
-        self.limitADSB.setValue(0)
-        self.limitADSB.setSuffix(' m')
-        self.limitADSB.setAlignment(Qt.AlignRight)
-
-        limitBLabel = QLabel('Bottom Limit:')
-        self.limitBDSB = QDoubleSpinBox()
-        self.limitBDSB.setRange(-100, 100)
-        self.limitBDSB.setDecimals(1)
-        self.limitBDSB.setValue(-15)
-        self.limitBDSB.setSuffix(' m')
-        self.limitBDSB.setAlignment(Qt.AlignRight)
-
-        self.limitCheckBox = QCheckBox('Disable Depth Limitation')
-        self.limitCheckBox.setChecked(False)
-
-        method_list = list(self.method_dict)
-
-        methodLabel = QLabel('Regression Method:')
-        self.methodCB = QComboBox()
-        self.methodCB.addItems(method_list)
-        self.methodCB.activated.connect(
-            lambda: self.methodSelection(
-                option=self.method_dict[self.methodCB.currentText()]
-            )
-        )
-
-        self.optionsButton = QPushButton('Method Options')
-        self.optionsButton.clicked.connect(self.knnOptionWindow)
-
-        selection_list = ['Random Selection', 'Attribute Selection']
-
-        trainSelectLabel = QLabel('Train Data Selection:')
-        self.trainSelectCB = QComboBox()
-        self.trainSelectCB.addItems(selection_list)
-        self.trainSelectCB.activated.connect(self.updateTrainSelection)
-
-        self.processingOptionsButton = QPushButton('Processing Options')
-        self.processingOptionsButton.clicked.connect(self.processingOptionWindow)
-
-        makePredictionButton = QPushButton('Generate Prediction')
-        makePredictionButton.clicked.connect(self.predict)
-        stopProcessingButton = QPushButton('Stop Processing')
-        stopProcessingButton.clicked.connect(self.stopProcess)
-
-        resultInfo = QLabel('Result Information')
-        saveFileButton = QPushButton('Save Into File')
-        saveFileButton.clicked.connect(self.saveOptionWindow)
-        self.resultText = QTextBrowser()
-        self.resultText.setAlignment(Qt.AlignRight)
-
-        self.progressBar = QProgressBar()
-        self.progressBar.setFormat('%p%')
-        self.progressBar.setMinimum(0)
-        self.progressBar.setMaximum(PROGRESS_STEP)
-
-        releaseButton =  QPushButton('Releases')
-        releaseButton.clicked.connect(lambda: webbrowser.open(
-            'https://github.com/rifqiharrys/sdb_gui/releases'
-        ))
-
-        licensesButton = QPushButton('Licenses')
-        licensesButton.clicked.connect(self.licensesDialog)
-
-        readmeButton = QPushButton('Readme')
-        readmeButton.clicked.connect(lambda: webbrowser.open(
-            'https://github.com/rifqiharrys/sdb_gui/blob/main/README.md'
-        ))
-
-        mainLayout = QVBoxLayout()
-
-        grid1 = QGridLayout()
-        grid1.addWidget(loadImageButton, 1, 1, 1, 1)
-        grid1.addWidget(self.loadImageLabel, 1, 2, 1, 3)
-
-        grid1.addWidget(loadSampleButton, 2, 1, 1, 1)
-        grid1.addWidget(self.loadSampleLabel, 2, 2, 1, 3)
-
-        grid1.addWidget(depthHeaderLabel, 3, 1, 1, 1)
-        grid1.addWidget(self.depthHeaderCB, 3, 2, 1, 1)
-        grid1.addWidget(depthDirectionLabel, 3, 3, 1, 1)
-        grid1.addWidget(self.depthDirectionCB, 3, 4, 1, 1)
-
-        grid1.addWidget(self.table, 4, 1, 5, 4)
-
-        mainLayout.addLayout(grid1)
-
-        grid2 = QGridLayout()
-        grid2.addWidget(limitLabel, 1, 1, 1, 2)
-        grid2.addWidget(self.limitCheckBox, 2, 1, 1, 2)
-
-        grid2.addWidget(limitALabel, 1, 3, 1, 1)
-        grid2.addWidget(self.limitADSB, 1, 4, 1, 1)
-        grid2.addWidget(limitBLabel, 2, 3, 1, 1)
-        grid2.addWidget(self.limitBDSB, 2, 4, 1, 1)
-
-        mainLayout.addLayout(grid2)
-
-        grid3 = QGridLayout()
-        grid3.addWidget(methodLabel, 1, 1, 1, 1)
-        grid3.addWidget(self.methodCB, 1, 2, 1, 2)
-
-        grid3.addWidget(self.optionsButton, 1, 4, 1, 2)
-
-        grid3.addWidget(trainSelectLabel, 2, 1, 1, 1)
-        grid3.addWidget(self.trainSelectCB, 2, 2, 1, 2)
-
-        grid3.addWidget(self.processingOptionsButton, 2, 4, 1, 2)
-
-        mainLayout.addLayout(grid3)
-
-        grid4 = QGridLayout()
-        grid4.addWidget(makePredictionButton, 1, 1, 1, 2)
-        grid4.addWidget(stopProcessingButton, 1, 3, 1, 2)
-
-        grid4.addWidget(resultInfo, 2, 1, 1, 2)
-        grid4.addWidget(saveFileButton, 2, 3, 1, 2)
-        grid4.addWidget(self.resultText, 3, 1, 1, 4)
-
-        grid4.addWidget(self.progressBar, 7, 1, 1, 4)
-
-        grid4.addWidget(releaseButton, 8, 1, 1, 1)
-        grid4.addWidget(licensesButton, 8, 2, 1, 2)
-        grid4.addWidget(readmeButton, 8, 4, 1, 1)
-
-        mainLayout.addLayout(grid4)
-
-        self.setLayout(mainLayout)
-
-
-    def str2bool(self, v):
-        """
-        Transform string True or False to boolean type
-        """
-
-        return v in ('True')
-
-
-    def fileDialog(self, command, window_text, file_type, text_browser):
-        """
-        Showing file dialog, whether opening file or saving.
-        """
-
-        fileFilter = f'All Files (*.*) ;; {file_type}'
-        selectedFilter = file_type
-        fname = command(self, window_text, self.dir_path, fileFilter, selectedFilter)
-
-        text_browser.setText(fname[0])
-        self.dir_path = os.path.splitext(fname[0])[0]
-
-
-    def methodSelection(self, option):
-        """
-        Method selection connection from option button
-        to each methods' option window
-        """
-
-        self.optionsButton.clicked.disconnect()
-        self.optionsButton.clicked.connect(option)
-
-
-    def loadImageWindow(self):
-        """
-        Image loading User Interface
-        """
-
-        self.loadImageDialog = QDialog()
-        self.loadImageDialog.setWindowTitle('Load Image')
-        self.loadImageDialog.setWindowIcon(
-            QIcon(resource_path('icons/load-pngrepo-com.png'))
-        )
-
-        openFilesButton = QPushButton('Open File')
-        openFilesButton.clicked.connect(
-            lambda: self.fileDialog(
-                command=QFileDialog.getOpenFileName,
-                window_text='Open Image File',
-                file_type='GeoTIFF (*.tif)',
-                text_browser=self.imglocList
-            )
-        )
-
-        locLabel = QLabel('Location:')
-        self.imglocList = QTextBrowser()
-
-        cancelButton = QPushButton('Cancel')
-        cancelButton.clicked.connect(self.loadImageDialog.close)
-        loadButton = QPushButton('Load')
-        loadButton.clicked.connect(self.loadImageAction)
-        loadButton.clicked.connect(self.loadImageDialog.close)
-
-        grid = QGridLayout()
-        grid.addWidget(openFilesButton, 1, 1, 1, 4)
-
-        grid.addWidget(locLabel, 4, 1, 1, 1)
-
-        grid.addWidget(self.imglocList, 5, 1, 10, 4)
-
-        grid.addWidget(loadButton, 15, 3, 1, 1)
-        grid.addWidget(cancelButton, 15, 4, 1, 1)
-
-        self.loadImageDialog.setLayout(grid)
-
-        self.loadImageDialog.exec_()
-
-
-    def loadImageAction(self):
-        """
-        Loading selected image and retrieve some metadata such as file size,
-        band quantity, array size, pixel size, etc. Then, recreate image 3D
-        array into a simple column and row array.
-        """
-
-        try:
-            if not self.imglocList.toPlainText():
-                logger.critical('no image filepath')
-                raise ValueError('empty file path')
-
-            logger.debug(f'loading image from: {self.imglocList.toPlainText()}')
-
-            self.img_size = os.path.getsize(self.imglocList.toPlainText())
-
-            global image_raw
-            image_raw = sdb.read_geotiff(self.imglocList.toPlainText())
-
-            global bands_df
-            bands_df = sdb.unravel(image_raw)
-
-            self.loadImageLabel.setText(
-                os.path.split(self.imglocList.toPlainText())[1]
-            )
-
-            logger.info(f'load image successfully of size: {self.img_size} B')
-            logger.info(f'image CRS: {image_raw.rio.crs}')
-        except ValueError as e:
-            if 'empty file path' in str(e):
-                self.loadImageDialog.close()
-                self.warningWithClear(
-                    'No data loaded. Please load your data!'
-                )
-                self.loadImageWindow()
-
-
-    def loadSampleWindow(self):
-        """
-        Sample loading User Interface
-        """
-
-        self.loadSampleDialog = QDialog()
-        self.loadSampleDialog.setWindowTitle('Load Sample')
-        self.loadSampleDialog.setWindowIcon(
-            QIcon(resource_path('icons/load-pngrepo-com.png'))
-        )
-
-        openFilesButton = QPushButton('Open File')
-        openFilesButton.clicked.connect(
-            lambda: self.fileDialog(
-                command=QFileDialog.getOpenFileName,
-                window_text='Open Depth Sample File',
-                file_type='ESRI Shapefile (*.shp)',
-                text_browser=self.samplelocList
-            )
-        )
-
-        locLabel = QLabel('Location:')
-        self.samplelocList = QTextBrowser()
-
-        self.showCheckBox = QCheckBox('Show All Data to Table')
-        self.showCheckBox.setChecked(False)
-
-        cancelButton = QPushButton('Cancel')
-        cancelButton.clicked.connect(self.loadSampleDialog.close)
-        loadButton = QPushButton('Load')
-        loadButton.clicked.connect(self.loadSampleAction)
-        loadButton.clicked.connect(self.loadSampleDialog.close)
-
-        grid = QGridLayout()
-        grid.addWidget(openFilesButton, 1, 1, 1, 4)
-
-        grid.addWidget(locLabel, 4, 1, 1, 1)
-
-        grid.addWidget(self.samplelocList, 5, 1, 10, 4)
-
-        grid.addWidget(self.showCheckBox, 15, 1, 1, 2)
-        grid.addWidget(loadButton, 15, 3, 1, 1)
-        grid.addWidget(cancelButton, 15, 4, 1, 1)
-
-        self.loadSampleDialog.setLayout(grid)
-
-        self.loadSampleDialog.exec_()
-
-
-    def loadSampleAction(self):
-        """
-        Loading selected sample and retrieve file size.
-        Then, some or all data on selected sample to the widget.
-        """
-
-        try:
-            if not self.samplelocList.toPlainText():
-                logger.critical('no sample filepath')
-                raise ValueError('empty file path')
-
-            logger.debug(f'loading sample data from: {self.samplelocList.toPlainText()}')
-
-            global sample_size
-            sample_size = os.path.getsize(self.samplelocList.toPlainText())
-
-            global sample_raw
-            sample_raw = sdb.read_shapefile(self.samplelocList.toPlainText())
-
-            self.loadSampleLabel.setText(os.path.split(
-                self.samplelocList.toPlainText())[1]
-            )
-
-            if (sample_raw.geom_type != 'Point').any():
-                logger.critical('sample is not point type')
-                del sample_raw
-                self.loadSampleLabel.setText('Sample Retracted')
-                self.depthHeaderCB.clear()
-                self.table.clearContents()
-
-                self.loadSampleDialog.close()
-                self.warningWithoutClear(
-                    'Your data is not Point type. Please load another data!'
-                )
-                self.loadSampleWindow()
-            else:
-                raw = sample_raw.copy()
-
-                if self.showCheckBox.isChecked() == True:
-                    data = raw
-                else:
-                    data = raw.head(100)
-
-                self.depthHeaderCB.clear()
-                self.depthHeaderCB.addItems(data.columns)
-
-                self.table.setColumnCount(len(data.columns))
-                self.table.setRowCount(len(data.index))
-
-                for h in range(len(data.columns)):
-                    self.table.setHorizontalHeaderItem(
-                        h, QTableWidgetItem(data.columns[h])
-                    )
-
-                for i in range(len(data.index)):
-                    for j in range(len(data.columns)):
-                        self.table.setItem(
-                            i, j, QTableWidgetItem(str(data.iloc[i, j]))
-                        )
-
-                self.table.resizeColumnsToContents()
-                self.table.resizeRowsToContents()
-
-                logger.info(
-                    f'load sample data successfully of size: {sample_size} B'
-                )
-<<<<<<< HEAD
-                logger.info(f'sample CRS: {sample_raw.crs}')
-=======
-                logger.info(f'Sample CRS: {sample_raw.crs}')
->>>>>>> a81ca4fe
-        except ValueError as e:
-            if 'empty file path' in str(e):
-                self.loadSampleDialog.close()
-                self.warningWithClear(
-                    'No data loaded. Please load your data!'
-                )
-                self.loadSampleWindow()
-
-
-    def knnOptionWindow(self):
-        """
-        K-Nearest Neighbor option User Interface
-        """
-
-        optionDialog = QDialog()
-        optionDialog.setWindowTitle('Options (K Neighbors)')
-        optionDialog.setWindowIcon(
-            QIcon(resource_path('icons/setting-tool-pngrepo-com.png'))
-        )
-
-        nneighborLabel = QLabel('Number of Neighbors:')
-        self.nneighborSB = QSpinBox()
-        self.nneighborSB.setRange(1, 1000)
-        self.nneighborSB.setValue(knn_op_dict['model_parameters']['n_neighbors'])
-        self.nneighborSB.setAlignment(Qt.AlignRight)
-
-        weightsLabel = QLabel('Weights:')
-        self.weightsCB = QComboBox()
-        self.weightsCB.addItems(knn_op_dict['weights_set'])
-        self.weightsCB.setCurrentText(
-            knn_op_dict['model_parameters']['weights']
-        )
-
-        algorithmLabel = QLabel('Algorithm:')
-        self.algorithmCB = QComboBox()
-        self.algorithmCB.addItems(knn_op_dict['algorithm_set'])
-        self.algorithmCB.setCurrentText(
-            knn_op_dict['model_parameters']['algorithm']
-        )
-
-        leafSizeLabel = QLabel('Leaf Size:')
-        self.leafSizeSB = QSpinBox()
-        self.leafSizeSB.setRange(1, 1000)
-        self.leafSizeSB.setValue(knn_op_dict['model_parameters']['leaf_size'])
-        self.leafSizeSB.setAlignment(Qt.AlignRight)
-
-        cancelButton = QPushButton('Cancel')
-        cancelButton.clicked.connect(optionDialog.close)
-        loadButton = QPushButton('Load')
-        loadButton.clicked.connect(self.loadKNNOptionAction)
-        loadButton.clicked.connect(optionDialog.close)
-
-        grid = QGridLayout()
-
-        grid.addWidget(nneighborLabel, 1, 1, 1, 2)
-        grid.addWidget(self.nneighborSB, 1, 3, 1, 2)
-
-        grid.addWidget(weightsLabel, 2, 1, 1, 2)
-        grid.addWidget(self.weightsCB, 2, 3, 1, 2)
-
-        grid.addWidget(algorithmLabel, 3, 1, 1, 2)
-        grid.addWidget(self.algorithmCB, 3, 3, 1, 2)
-
-        grid.addWidget(leafSizeLabel, 4, 1, 1, 2)
-        grid.addWidget(self.leafSizeSB, 4, 3, 1, 2)
-
-        grid.addWidget(loadButton, 5, 3, 1, 1)
-        grid.addWidget(cancelButton, 5, 4, 1, 1)
-
-        optionDialog.setLayout(grid)
-
-        optionDialog.exec_()
-
-
-    def loadKNNOptionAction(self):
-        """
-        Loading defined KNN option input
-        """
-
-        knn_op_dict['model_parameters']['n_neighbors'] = self.nneighborSB.value()
-        knn_op_dict['model_parameters']['weights'] = self.weightsCB.currentText()
-        knn_op_dict['model_parameters']['algorithm'] = self.algorithmCB.currentText()
-        knn_op_dict['model_parameters']['leaf_size'] = self.leafSizeSB.value()
-
-
-    def mlrOptionWindow(self):
-        """
-        Multi Linear Regression option User Interface
-        """
-
-        optionDialog = QDialog()
-        optionDialog.setWindowTitle('Options (MLR)')
-        optionDialog.setWindowIcon(
-            QIcon(resource_path('icons/setting-tool-pngrepo-com.png'))
-        )
-
-        fitInterceptLabel = QLabel('Fit Intercept:')
-        self.fitInterceptCB = QComboBox()
-        self.fitInterceptCB.addItems(['True', 'False'])
-        self.fitInterceptCB.setCurrentText(
-            str(mlr_op_dict['model_parameters']['fit_intercept'])
-        )
-
-        copyXLabel = QLabel('Copy X:')
-        self.copyXCB = QComboBox()
-        self.copyXCB.addItems(['True', 'False'])
-        self.copyXCB.setCurrentText(
-            str(mlr_op_dict['model_parameters']['copy_X'])
-        )
-
-        cancelButton = QPushButton('Cancel')
-        cancelButton.clicked.connect(optionDialog.close)
-        loadButton = QPushButton('Load')
-        loadButton.clicked.connect(self.loadMLROptionAction)
-        loadButton.clicked.connect(optionDialog.close)
-
-        grid = QGridLayout()
-
-        grid.addWidget(fitInterceptLabel, 1, 1, 1, 2)
-        grid.addWidget(self.fitInterceptCB, 1, 3, 1, 2)
-
-        grid.addWidget(copyXLabel, 2, 1, 1, 2)
-        grid.addWidget(self.copyXCB, 2, 3, 1, 2)
-
-        grid.addWidget(loadButton, 3, 3, 1, 1)
-        grid.addWidget(cancelButton, 3, 4, 1, 1)
-
-        optionDialog.setLayout(grid)
-
-        optionDialog.exec_()
-
-
-    def loadMLROptionAction(self):
-        """
-        Loading defined MLR option input
-        """
-
-        mlr_op_dict['model_parameters']['fit_intercept'] = self.str2bool(
-            self.fitInterceptCB.currentText()
-        )
-        mlr_op_dict['model_parameters']['copy_X'] = self.str2bool(
-            self.copyXCB.currentText()
-        )
-
-
-    def rfOptionWindow(self):
-        """
-        Random Forest option User Interface
-        """
-
-        optionDialog = QDialog()
-        optionDialog.setWindowTitle('Options (Random Forest)')
-        optionDialog.setWindowIcon(
-            QIcon(resource_path('icons/setting-tool-pngrepo-com.png'))
-        )
-
-        ntreeLabel = QLabel('Number of Trees:')
-        self.ntreeSB = QSpinBox()
-        self.ntreeSB.setRange(1, 10000)
-        self.ntreeSB.setValue(rf_op_dict['model_parameters']['n_estimators'])
-        self.ntreeSB.setAlignment(Qt.AlignRight)
-
-        criterionLabel = QLabel('Criterion:')
-        self.criterionCB = QComboBox()
-        self.criterionCB.addItems(rf_op_dict['criterion_set'])
-        self.criterionCB.setCurrentText(
-            rf_op_dict['model_parameters']['criterion']
-        )
-
-        bootstrapLabel = QLabel('Bootstrap:')
-        self.bootstrapCB = QComboBox()
-        self.bootstrapCB.addItems(['True', 'False'])
-        self.bootstrapCB.setCurrentText(
-            str(rf_op_dict['model_parameters']['bootstrap'])
-        )
-
-        cancelButton = QPushButton('Cancel')
-        cancelButton.clicked.connect(optionDialog.close)
-        loadButton = QPushButton('Load')
-        loadButton.clicked.connect(self.loadRFOptionAction)
-        loadButton.clicked.connect(optionDialog.close)
-
-        grid = QGridLayout()
-
-        grid.addWidget(ntreeLabel, 1, 1, 1, 2)
-        grid.addWidget(self.ntreeSB, 1, 3, 1, 2)
-
-        grid.addWidget(criterionLabel, 2, 1, 1, 2)
-        grid.addWidget(self.criterionCB, 2, 3, 1, 2)
-
-        grid.addWidget(bootstrapLabel, 3, 1, 1, 2)
-        grid.addWidget(self.bootstrapCB, 3, 3, 1, 2)
-
-        grid.addWidget(loadButton, 4, 3, 1, 1)
-        grid.addWidget(cancelButton, 4, 4, 1, 1)
-
-        optionDialog.setLayout(grid)
-
-        optionDialog.exec_()
-
-
-    def loadRFOptionAction(self):
-        """
-        Loading defined RF option input
-        """
-
-        rf_op_dict['model_parameters']['n_estimators'] = self.ntreeSB.value()
-        rf_op_dict['model_parameters']['criterion'] = self.criterionCB.currentText()
-        rf_op_dict['model_parameters']['bootstrap'] = self.str2bool(
-            self.bootstrapCB.currentText()
-        )
-
-
-    def processingOptionWindow(self):
-        """
-        Processing option User Interface
-        """
-
-        try:
-            self.processingOptionDialog = QDialog()
-            self.processingOptionDialog.setWindowTitle('Processing Options')
-            self.processingOptionDialog.setWindowIcon(
-                QIcon(resource_path('icons/setting-tool-pngrepo-com.png'))
-            )
-
-            backendLabel = QLabel('Parallel Backend:')
-            self.backendCB = QComboBox()
-            self.backendCB.addItems(proc_op_dict['backend_set'])
-            self.backendCB.setCurrentText(proc_op_dict['backend'])
-
-            njobsLabel = QLabel('Processing Cores:')
-            self.njobsSB = QSpinBox()
-            self.njobsSB.setRange(-100, 100)
-            self.njobsSB.setValue(proc_op_dict['n_jobs'])
-            self.njobsSB.setAlignment(Qt.AlignRight)
-
-            if self.trainSelectCB.currentText() == 'Random Selection':
-                trainPercentLabel = QLabel('Train Data (Percent):')
-                self.trainPercentDSB = QDoubleSpinBox()
-                self.trainPercentDSB.setRange(10.0, 90.0)
-                self.trainPercentDSB.setDecimals(2)
-                self.trainPercentDSB.setValue(
-                    proc_op_dict['selection']['train_size'] * 100
-                )
-                self.trainPercentDSB.setSuffix(' %')
-                self.trainPercentDSB.setAlignment(Qt.AlignRight)
-
-                randomStateLabel = QLabel('Random State:')
-                self.randomStateProcSB = QSpinBox()
-                self.randomStateProcSB.setRange(0, 1000)
-                self.randomStateProcSB.setValue(
-                    proc_op_dict['selection']['random_state']
-                )
-                self.randomStateProcSB.setAlignment(Qt.AlignRight)
-            elif self.trainSelectCB.currentText() == 'Attribute Selection':
-                headerSelectLabel = QLabel('Select header:')
-                self.headerSelectCB = QComboBox()
-                object_only = sample_raw.copy().select_dtypes(include=['object'])
-                self.headerSelectCB.addItems(object_only.columns)
-                self.headerSelectCB.activated.connect(self.updateGroupSelection)
-                selected_header = self.headerSelectCB.currentText()
-
-                groupSelectLabel = QLabel('Train group name:')
-                self.groupSelectCB = QComboBox()
-                group_list = list(object_only.groupby(selected_header).groups)
-                self.groupSelectCB.addItems(group_list)
-
-            cancelButton = QPushButton('Cancel')
-            cancelButton.clicked.connect(self.processingOptionDialog.close)
-            loadButton = QPushButton('Load')
-            loadButton.clicked.connect(self.loadProcessingOptionAction)
-            loadButton.clicked.connect(self.processingOptionDialog.close)
-
-            grid = QGridLayout()
-
-            grid.addWidget(backendLabel, 1, 1, 1, 2)
-            grid.addWidget(self.backendCB, 1, 3, 1, 2)
-
-            grid.addWidget(njobsLabel, 2, 1, 1, 2)
-            grid.addWidget(self.njobsSB, 2, 3, 1, 2)
-
-            if self.trainSelectCB.currentText() == 'Random Selection':
-                grid.addWidget(trainPercentLabel, 3, 1, 1, 2)
-                grid.addWidget(self.trainPercentDSB, 3, 3, 1, 2)
-
-                grid.addWidget(randomStateLabel, 4, 1, 1, 2)
-                grid.addWidget(self.randomStateProcSB, 4, 3, 1, 2)
-            elif self.trainSelectCB.currentText() == 'Attribute Selection':
-                grid.addWidget(headerSelectLabel, 3, 1, 1, 2)
-                grid.addWidget(self.headerSelectCB, 3, 3, 1, 2)
-
-                grid.addWidget(groupSelectLabel, 4, 1, 1, 2)
-                grid.addWidget(self.groupSelectCB, 4, 3, 1, 2)
-
-            grid.addWidget(loadButton, 5, 3, 1, 1)
-            grid.addWidget(cancelButton, 5, 4, 1, 1)
-
-            self.processingOptionDialog.setLayout(grid)
-
-            self.processingOptionDialog.exec_()
-        except NameError:
-            self.warningWithClear(
-                'No depth sample loaded. Please load your depth sample!'
-            )
-
-
-    def loadProcessingOptionAction(self):
-        """
-        Loading defined processing option input
-        """
-
-        if self.njobsSB.value() == 0:
-            self.processingOptionDialog.close()
-            self.warningWithoutClear(
-                'Do not insert zero on Processing Cores!'
-            )
-            self.processingOptionWindow()
-        else:
-            proc_op_dict['backend'] = self.backendCB.currentText()
-            proc_op_dict['n_jobs'] = self.njobsSB.value()
-            if self.trainSelectCB.currentText() == 'Random Selection':
-                proc_op_dict['selection'] = {
-                    'train_size': self.trainPercentDSB.value() / 100,
-                    'random_state': self.randomStateProcSB.value()
-                }
-            elif self.trainSelectCB.currentText() == 'Attribute Selection':
-                proc_op_dict['selection'] = {
-                    'header': self.headerSelectCB.currentText(),
-                    'group': self.groupSelectCB.currentText()
-                }
-
-
-    def updateTrainSelection(self):
-        """
-        Update list in train selection
-        """
-
-        if self.trainSelectCB.currentText() == 'Random Selection':
-            proc_op_dict['selection'] = {
-                'train_size': 0.75,
-                'random_state': 0
-            }
-
-
-    def updateGroupSelection(self):
-        """
-        Update list in group selection
-        """
-
-        object_only = sample_raw.copy().select_dtypes(include=['object'])
-        selected_header = self.headerSelectCB.currentText()
-        group_list = list(object_only.groupby(selected_header).groups)
-        self.groupSelectCB.clear()
-        self.groupSelectCB.addItems(group_list)
-
-
-    def predict(self):
-        """
-        Sending parameters and inputs from widget to Process Class
-        """
-
-        logging.debug('Sending user inputs to process class')
-
-        self.resultText.clear()
-        self.progressBar.setValue(0)
-
-        if self.limitADSB.value() < self.limitBDSB.value():
-            a = self.limitADSB.value()
-            b = self.limitBDSB.value()
-
-            self.limitADSB.setValue(b)
-            self.limitBDSB.setValue(a)
-
-        global time_list
-        time_list = []
-        init_input = {
-            'depth_label': self.depthHeaderCB.currentText(),
-            'depth_direction': self.depthDirectionCB.currentText(),
-            'limit_state': self.limitCheckBox.isChecked(),
-            'limit_a': self.limitADSB.value(),
-            'limit_b': self.limitBDSB.value(),
-            'method': self.methodCB.currentText(),
-            'train_select': self.trainSelectCB.currentText(),
-            'selection': proc_op_dict['selection']
-        }
-
-        try:
-            if sample_raw[self.depthHeaderCB.currentText()].dtype == 'float':
-                self.sdbProcess = Process()
-                self.widget_signal.connect(self.sdbProcess.inputs)
-                self.widget_signal.emit(init_input)
-                self.sdbProcess.start()
-                self.sdbProcess.time_signal.connect(self.timeCounting)
-                self.sdbProcess.thread_signal.connect(self.results)
-                self.sdbProcess.warning_with_clear.connect(self.warningWithClear)
-            else:
-                self.warningWithClear(
-                    'Please select headers correctly!'
-                )
-        except NameError:
-            self.warningWithClear(
-                'No depth sample loaded. Please load your depth sample!'
-            )
-
-
-    def timeCounting(self, time_text):
-        """
-        Receive time value on every step and its corresponding processing
-        text to show in result text browser and increase progress bar.
-        """
-
-        time_list.append(time_text[0])
-        self.resultText.append(time_text[1])
-        self.progressBar.setValue(self.progressBar.value() + 1)
-
-        if self.progressBar.value() == self.progressBar.maximum():
-            self.completeDialog()
-
-
-    def results(self, result_dict):
-        """
-        Recieve processing results and filter the predicted value to depth
-        limit window (if enabled).
-        Counting runtimes using saved time values and printing result info.
-        """
-
-        global end_results
-        end_results = result_dict
-
-        rmse, mae, r2 = end_results['rmse'], end_results['mae'], end_results['r2']
-
-        train_size_percent = (
-            end_results['train'].shape[0] / (
-                end_results['train'].shape[0] + end_results['test'].shape[0]
-            )
-            * 100
-        )
-        train_size_percent = round(train_size_percent, 2)
-
-        used_sample_size = (
-            end_results['train'].shape[0] + end_results['test'].shape[0]
-        )
-
-        if self.limitCheckBox.isChecked() == False:
-            print_limit = (
-                f'Depth Limit:\t\tfrom {self.limitADSB.value():.1f} m '
-                f'to {self.limitBDSB.value():.1f} m'
-            )
-        else:
-            print_limit = (
-                'Depth Limit:\t\tDisabled'
-            )
-
-        time_array = np.array(time_list)
-        time_diff = time_array[1:] - time_array[:-1]
-        runtime = np.append(time_diff, time_list[-1] - time_list[0])
-
-        global print_result_info
-        print_result_info = (
-            f'Software Version:\t{SDB_GUI_VERSION}\n\n'
-            f'Image Input:\t\t{self.imglocList.toPlainText()} '
-            f'({round(self.img_size / 2**20, 2)} MiB)\n'
-            f'Sample Data:\t\t{self.samplelocList.toPlainText()} '
-            f'({round(sample_size / 2**20, 2)} MiB)\n'
-            f'Selected Header:\t{self.depthHeaderCB.currentText()}\n'
-            f'Depth Direction:\t\t{self.depthDirectionCB.currentText()}\n\n'
-            f'{print_limit}\n'
-            f'Used Sample:\t\t{used_sample_size} points '
-            f'({round(used_sample_size / sample_raw.shape[0] * 100, 2)}% '
-            f'of all sample)\n'
-            f'Train Data:\t\t{end_results["train"].shape[0]} points '
-            f'({round(train_size_percent, 2)} % of used sample)\n'
-            f'Test Data:\t\t{end_results["test"].shape[0]} points '
-            f'({round((100 - train_size_percent), 2)} % of used sample)\n\n'
-            f'Method:\t\t{self.methodCB.currentText()}\n'
-            f'{print_parameters_info}\n'
-            f'RMSE:\t\t{round(rmse, 3)}\n'
-            f'MAE:\t\t{round(mae, 3)}\n'
-            f'R\u00B2:\t\t{round(r2, 3)}\n\n'
-            f'Train Test Selection:\t{self.trainSelectCB.currentText()}\n'
-            f'Parallel Backend:\t{proc_op_dict["backend"]}\n'
-            f'Processing Cores:\t{proc_op_dict["n_jobs"]}\n'
-            f'Clipping Runtime:\t{runtime[0]}\n'
-            f'Filtering Runtime:\t{runtime[1]}\n'
-            f'Splitting Runtime:\t{runtime[2]}\n'
-            f'Modeling Runtime:\t{runtime[3]}\n'
-            f'Evaluation Runtime:\t{runtime[4]}\n'
-            f'Overall Runtime:\t{runtime[5]}\n\n'
-            f'CRS:\t\t{image_raw.rio.crs}\n'
-            f'Dimensions:\t\t{image_raw.rio.width} x '
-            f'{image_raw.rio.height} pixels\n'
-            f'Pixel Size:\t\t{abs(image_raw.rio.resolution()[0])} , '
-            f'{abs(image_raw.rio.resolution()[1])}\n\n'
-        )
-
-        self.resultText.setText(print_result_info)
-
-
-    def stopProcess(self):
-        """
-        Stop processing and clear result info and progress bar
-        """
-
-        if hasattr(self, 'sdbProcess') and self.sdbProcess.isRunning():
-            self.sdbProcess.stop()
-            self.sdbProcess.wait()
-            self.resultText.clear()
-            self.progressBar.setValue(0)
-            self.resultText.setText('Processing has been stopped!')
-
-
-    def copyLogFile(self):
-        """
-        Copy the original log file to the save location
-        """
-
-        if hasattr(self, 'savelocList') and self.savelocList.toPlainText():
-            try:
-                save_path = f"{os.path.splitext(self.savelocList.toPlainText())[0]}.log"
-
-                with open('sdb_gui.log', 'r') as source, open(save_path, 'w') as target:
-                    target.write(source.read())
-                logger.info(f'log file copied to: {save_path}')
-            except Exception as e:
-                logger.error(f'failed to copy log file: {e}')
-
-
-    def closeEvent(self, event):
-        """
-        Called when the widget is closed
-        """
-        logger.info('SDB GUI is closing')
-        if hasattr(self, 'sdbProcess') and self.sdbProcess.isRunning():
-            logger.info('stopping running process')
-            self.sdbProcess.stop()
-            self.sdbProcess.wait()
-
-        self.copyLogFile()
-        event.accept()
-
-
-    def warningWithClear(self, warning_text):
-        """
-        Show warning dialog and customized warning text
-        and then clear result info and progress bar after closing
-        """
-
-        warning = QErrorMessage()
-        warning.setWindowTitle('WARNING')
-        warning.setWindowIcon(
-            QIcon(resource_path('icons/warning-pngrepo-com.png'))
-        )
-        warning.showMessage(warning_text)
-
-        warning.exec_()
-        self.resultText.clear()
-        self.progressBar.setValue(0)
-
-
-    def warningWithoutClear(self, warning_text):
-        """
-        Show warning dialog and customized warning text
-        without clearing result info and progress bar after closing
-        """
-
-        warning = QErrorMessage()
-        warning.setWindowTitle('WARNING')
-        warning.setWindowIcon(
-            QIcon(resource_path('icons/warning-pngrepo-com.png'))
-        )
-        warning.showMessage(warning_text)
-
-        warning.exec_()
-
-
-    def completeDialog(self):
-        """
-        Showing complete pop up dialog
-        """
-
-        complete = QDialog()
-        complete.setWindowTitle('Complete')
-        complete.setWindowIcon(
-            QIcon(resource_path('icons/complete-pngrepo-com.png'))
-        )
-        complete.resize(180,30)
-
-        textLabel = QLabel('Tasks has been completed')
-        textLabel.setAlignment(Qt.AlignCenter)
-
-        okButton = QPushButton('OK')
-        okButton.clicked.connect(complete.close)
-
-        grid = QGridLayout()
-
-        grid.addWidget(textLabel, 1, 1, 1, 4)
-        grid.addWidget(okButton, 2, 2, 1, 2)
-
-        complete.setLayout(grid)
-
-        complete.exec_()
-
-
-    def saveOptionWindow(self):
-        """
-        Saving option window
-        """
-
-        self.saveOptionDialog = QDialog()
-        self.saveOptionDialog.setWindowTitle('Save Options')
-        self.saveOptionDialog.setWindowIcon(
-            QIcon(resource_path('icons/load-pngrepo-com.png'))
-        )
-
-        format_list = ['GeoTIFF (*.tif)','ASCII Gridded XYZ (*.xyz)']
-        format_list.sort()
-
-        dataTypeLabel = QLabel('Data Type:')
-        self.dataTypeCB = QComboBox()
-        self.dataTypeCB.addItems(format_list)
-        self.dataTypeCB.setCurrentText('GeoTIFF (*.tif)')
-
-        direction_list = list(DEPTH_DIR_DICT.keys())
-
-        depthDirectionSaveLabel = QLabel('Depth Direction:')
-        self.depthDirectionSaveCB = QComboBox()
-        self.depthDirectionSaveCB.addItems(direction_list)
-
-        medianFilterLabel = QLabel('Median Filter Size:')
-        self.medianFilterSB = QSpinBox()
-        self.medianFilterSB.setRange(3, 33)
-        self.medianFilterSB.setValue(3)
-        self.medianFilterSB.setSingleStep(2)
-        self.medianFilterSB.setAlignment(Qt.AlignRight)
-
-        self.medianFilterCheckBox = QCheckBox('Disable Median Filter')
-        self.medianFilterCheckBox.setChecked(False)
-
-        saveFileButton = QPushButton('Save File Location')
-        saveFileButton.clicked.connect(
-            lambda:self.fileDialog(
-                command=QFileDialog.getSaveFileName,
-                window_text='Save File',
-                file_type=self.dataTypeCB.currentText(),
-                text_browser=self.savelocList
-            )
-        )
-
-        locLabel = QLabel('Location:')
-        self.savelocList = QTextBrowser()
-
-        self.scatterPlotCheckBox = QCheckBox('Save Scatter Plot')
-        self.scatterPlotCheckBox.setChecked(False)
-
-        self.trainTestDataCheckBox = QCheckBox('Save Training and Testing Data in')
-        self.trainTestDataCheckBox.setChecked(False)
-
-        self.trainTestFormatCB = QComboBox()
-        self.trainTestFormatCB.addItems(['.csv', '.shp'])
-
-        trainTestLabel = QLabel('format')
-
-        self.saveDEMCheckBox = QCheckBox('Save DEM')
-        self.saveDEMCheckBox.setChecked(True)
-
-        self.reportCheckBox = QCheckBox('Save Report')
-        self.reportCheckBox.setChecked(True)
-
-        cancelButton = QPushButton('Cancel')
-        cancelButton.clicked.connect(self.saveOptionDialog.close)
-        saveButton = QPushButton('Save')
-        saveButton.clicked.connect(self.saveAction)
-        saveButton.clicked.connect(self.saveOptionDialog.close)
-
-        grid = QGridLayout()
-        grid.addWidget(dataTypeLabel, 1, 1, 1, 1)
-        grid.addWidget(self.dataTypeCB, 1, 2, 1, 3)
-
-        grid.addWidget(depthDirectionSaveLabel, 2, 1, 1, 1)
-        grid.addWidget(self.depthDirectionSaveCB, 2, 2, 1, 3)
-
-        grid.addWidget(medianFilterLabel, 3, 1, 1, 1)
-        grid.addWidget(self.medianFilterSB, 3, 2, 1, 1)
-        grid.addWidget(self.medianFilterCheckBox, 3, 3, 1, 2)
-
-        grid.addWidget(saveFileButton, 4, 1, 1, 4)
-
-        grid.addWidget(locLabel, 5, 1, 1, 4)
-        grid.addWidget(self.savelocList, 6, 1, 1, 4)
-
-        grid.addWidget(self.scatterPlotCheckBox, 7, 1, 1, 2)
-
-        grid.addWidget(self.trainTestDataCheckBox, 8, 1, 1, 2)
-        grid.addWidget(self.trainTestFormatCB, 8, 3, 1, 1)
-        grid.addWidget(trainTestLabel, 8, 4, 1, 1)
-
-        grid.addWidget(self.saveDEMCheckBox, 9, 1, 1, 1)
-        grid.addWidget(self.reportCheckBox, 9, 2, 1, 1)
-        grid.addWidget(saveButton, 9, 3, 1, 1)
-        grid.addWidget(cancelButton, 9, 4, 1, 1)
-
-        self.saveOptionDialog.setLayout(grid)
-
-        self.saveOptionDialog.exec_()
-
-
-    def saveAction(self):
-        """
-        Saving predicted depth, training and testing data, and/or report into file.
-        Applying median filter (or not) to the predicted depth array before saving.
-        """
-
-        try:
-            daz_filtered = end_results['daz_predict'].copy()
-
-            if self.medianFilterCheckBox.isChecked() == False:
-                print_filter_info = (
-                    f'Median Filter Size:\t{self.medianFilterSB.value()}'
-                )
-
-                daz_filtered.values[0] = sdb.median_filter(
-                    daz_filtered.values[0],
-                    filter_size=self.medianFilterSB.value()
-                )
-                daz_filtered.band_name.values[0] = 'filtered'
-            else:
-                print_filter_info = 'Median Filter Size:\tDisabled'
-
-            train_df_copy = end_results['train'].copy()
-            test_df_copy = end_results['test'].copy()
-
-            if DEPTH_DIR_DICT[self.depthDirectionSaveCB.currentText()][1]:
-                daz_filtered.values[0] *=-1
-                test_df_copy['z'] *=-1
-                test_df_copy['z_predict'] *=-1
-                train_df_copy['z'] *=-1
-
-            if not self.savelocList.toPlainText():
-                raise ValueError('empty save location')
-
-            sdb.write_geotiff(
-                daz_filtered,
-                self.savelocList.toPlainText()
-            )
-
-            if self.saveDEMCheckBox.isChecked() == True:
-                new_img_size = os.path.getsize(self.savelocList.toPlainText())
-                print_dem_info = (
-                    f'{print_filter_info}\n\n'
-                    f'DEM Output:\t\t{self.savelocList.toPlainText()} '
-                    f'({round(new_img_size / 2**10 / 2**10, 2)} MiB)\n'
-                )
-            elif self.saveDEMCheckBox.isChecked() == False:
-                os.remove(self.savelocList.toPlainText())
-                print_dem_info = (
-                    'DEM Output:\t\tNot Saved\n'
-                )
-
-            if self.trainTestDataCheckBox.isChecked() == True:
-                train_save_loc = (
-                    f'{os.path.splitext(self.savelocList.toPlainText())[0]}'
-                    f'_train{self.trainTestFormatCB.currentText()}'
-                )
-                test_save_loc = (
-                    f'{os.path.splitext(self.savelocList.toPlainText())[0]}'
-                    f'_test{self.trainTestFormatCB.currentText()}'
-                )
-
-                if self.trainTestFormatCB.currentText() == '.csv':
-                    train_df_copy.to_csv(train_save_loc, index=False)
-                    test_df_copy.to_csv(test_save_loc, index=False)
-                elif self.trainTestFormatCB.currentText() == '.shp':
-                    sdb.write_shapefile(
-                        train_df_copy,
-                        train_save_loc,
-                        x_col_name='x',
-                        y_col_name='y',
-                        crs=end_results['sample_gdf'].crs
-                    )
-                    sdb.write_shapefile(
-                        test_df_copy,
-                        test_save_loc,
-                        x_col_name='x',
-                        y_col_name='y',
-                        crs=end_results['sample_gdf'].crs
-                    )
-
-                train_data_size = os.path.getsize(train_save_loc)
-                test_data_size = os.path.getsize(test_save_loc)
-
-                print_train_test_info = (
-                    f'Train Data Output:\t{train_save_loc} '
-                    f'({round(train_data_size / 2**10 / 2**10, 2)} MiB)\n'
-                    f'Test Data output:\t{test_save_loc} '
-                    f'({round(test_data_size / 2**10 / 2**10, 2)} MiB)\n'
-                )
-            elif self.trainTestDataCheckBox.isChecked() == False:
-                print_train_test_info = (
-                    'Train Data Output:\tNot Saved\n'
-                    'Test Data output:\tNot Saved\n'
-                )
-
-            if self.scatterPlotCheckBox.isChecked() == True:
-                scatter_plot_loc = (
-                    os.path.splitext(self.savelocList.toPlainText())[0] +
-                    '_scatter_plot.png'
-                )
-                scatter_plot = sdb.scatter_plotter(
-                    true_val=test_df_copy['z'],
-                    pred_val=test_df_copy['z_predict'],
-                    title=self.methodCB.currentText()
-                )
-                scatter_plot[0].savefig(scatter_plot_loc)
-
-                scatter_plot_size = os.path.getsize(scatter_plot_loc)
-
-                print_scatter_plot_info = (
-                    f'Scatter Plot:\t{scatter_plot_loc} '
-                    f'({round(scatter_plot_size / 2**10, 2)} KiB)\n'
-                )
-            elif self.scatterPlotCheckBox.isChecked() == False:
-                print_scatter_plot_info = 'Scatter Plot:\tNotSaved\n'
-
-            self.resultText.append(print_dem_info)
-            self.resultText.append(print_train_test_info)
-            self.resultText.append(print_scatter_plot_info)
-
-            if self.reportCheckBox.isChecked() == True:
-                report_save_loc = (
-                    os.path.splitext(self.savelocList.toPlainText())[0] +
-                    '_report.txt'
-                )
-                report = open(report_save_loc, 'w')
-
-                report.write(
-                    print_result_info +
-                    print_dem_info +
-                    print_train_test_info +
-                    print_scatter_plot_info
-                )
-        except ValueError as e:
-            if 'Allowed value: >= 3 or odd numbers' in str(e):
-                self.saveOptionDialog.close()
-                self.warningWithoutClear(
-                    'Please insert odd number on filter size!'
-                )
-                self.saveOptionWindow()
-            elif 'empty save location' in str(e):
-                self.saveOptionDialog.close()
-                self.warningWithoutClear(
-                    'Please insert save location!'
-                )
-                self.saveOptionWindow()
-
-
-    def licensesDialog(self):
-        """
-        Showing the license of SDB GUI and another library licenses
-        """
-
-        licenses = QDialog()
-        licenses.setWindowTitle('Licenses')
-        licenses.setWindowIcon(
-            QIcon(resource_path('icons/information-pngrepo-com.png'))
-        )
-        licenses.resize(600, 380)
-
-        license_dict = {
-            'SDB GUI': 'LICENSE',
-            'NumPy': 'licenses/numpy_license',
-            'Scipy': 'licenses/scipy_license',
-            'Pandas': 'licenses/pandas_license',
-            'Xarray': 'licenses/xarray_license',
-            'Rioxarray': 'licenses/rioxarray_license',
-            'GeoPandas': 'licenses/geopandas_license',
-            'Scikit Learn': 'licenses/scikit-learn_license'
-        }
-        license_list = list(license_dict)
-
-        licenseCB = QComboBox()
-        licenseCB.addItems(license_list)
-        licenseCB.activated.connect(
-            lambda: self.licenseSelection(
-                location=license_dict[licenseCB.currentText()]
-            )
-        )
-
-        license_file = open(resource_path('LICENSE'), 'r')
-        self.licenseText = QTextBrowser()
-        self.licenseText.setText(license_file.read())
-
-        okButton = QPushButton('OK')
-        okButton.clicked.connect(licenses.close)
-
-        grid = QGridLayout()
-
-        grid.addWidget(licenseCB, 1, 1, 1, 4)
-        grid.addWidget(self.licenseText, 2, 1, 1, 4)
-        grid.addWidget(okButton, 3, 4, 1, 1)
-
-        licenses.setLayout(grid)
-
-        licenses.exec_()
-
-
-    def licenseSelection(self, location):
-        """
-        Selecting license file location
-        """
-
-        license_file = open(resource_path(location), 'r')
-        self.licenseText.setText(license_file.read())
-
-
-
-class Process(QThread):
-    """
-    Data processing class of SDB GUI.
-    Sending inputs from SDBWidget to process in the background
-    so the GUI won't freeze while processing data.
-    """
-
-    thread_signal = pyqtSignal(dict)
-    time_signal = pyqtSignal(list)
-    warning_with_clear = pyqtSignal(str)
-    warning_without_clear = pyqtSignal(str)
-
-    def __init__(self):
-
-        QThread.__init__(self)
-
-        self._is_running = True
-
-
-    def inputs(self, input_dict):
-        """
-        Pooling inputs from widget
-        """
-
-        self.depth_label = input_dict['depth_label']
-        self.depth_direction = input_dict['depth_direction']
-        self.limit_state = input_dict['limit_state']
-        self.limit_a_value = input_dict['limit_a']
-        self.limit_b_value = input_dict['limit_b']
-        self.method = input_dict['method']
-        self.train_select = input_dict['train_select']
-        self.selection = input_dict['selection']
-
-
-    def preprocess(self):
-        """
-        Preparing input values from widget to use on 
-        training models and predicting depth by reprojecting 
-        depth sample CRS, sampling raster value and depth value, 
-        and then limiting or not limiting depth value.
-        """
-
-
-        if not self._is_running:
-            return None
-
-        logger.debug('preprocess started by clip and/or reproject sample data')
-        time_start = datetime.datetime.now()
-        start_list = [time_start, 'Clipping and Reprojecting...\n']
-        self.time_signal.emit(start_list)
-        clipped_sample = sdb.clip_vector(image_raw, sample_raw)
-
-        if not self._is_running:
-            return None
-
-        logger.debug('filter depth sample input')
-        time_clip = datetime.datetime.now()
-        clip_list = [time_clip, 'Depth Filtering...\n']
-        self.time_signal.emit(clip_list)
-        depth_filtered_sample = sdb.in_depth_filter(
-            vector=clipped_sample,
-            header=self.depth_label,
-            depth_direction=DEPTH_DIR_DICT[self.depth_direction][0],
-            disable_depth_filter=self.limit_state,
-            top_limit=self.limit_a_value,
-            bottom_limit=self.limit_b_value
-        )
-
-        if not self._is_running:
-            return None
-
-        time_depth_filter = datetime.datetime.now()
-        depth_filter_list = [time_depth_filter, 'Split Train and Test...\n']
-        self.time_signal.emit(depth_filter_list)
-        if self.train_select == 'Random Selection':
-<<<<<<< HEAD
-            logger.info('split depth sample randomly')
-=======
-            logger.debug('split depth sample randomly')
->>>>>>> a81ca4fe
-            f_train, f_test, z_train, z_test = sdb.split_random(
-                raster=image_raw,
-                vector=depth_filtered_sample,
-                header=self.depth_label,
-                train_size=self.selection['train_size'],
-                random_state=self.selection['random_state']
-            )
-        elif self.train_select == 'Attribute Selection':
-<<<<<<< HEAD
-            logger.info('split depth sample by selected attribute')
-=======
-            logger.debug('split depth sample by selected attribute')
->>>>>>> a81ca4fe
-            f_train, f_test, z_train, z_test = sdb.split_attribute(
-                raster=image_raw,
-                vector=depth_filtered_sample,
-                depth_header=self.depth_label,
-                split_header=self.selection['header'],
-                group_name=self.selection['group']
-            )
-
-        results = {
-            'f_train': f_train,
-            'f_test': f_test,
-            'z_train': z_train,
-            'z_test': z_test,
-            'sample_gdf': depth_filtered_sample
-        }
-
-        logging.debug('preprocess ended')
-        return results
-
-
-    def predict(self, method):
-        """
-        Preparing prediction using selected method/model
-        and saving selected parameters for report
-        """
-
-        if not self._is_running:
-            return None
-
-        results = self.preprocess()
-
-        logger.info(f'prediction started using {method}')
-        if results is None or not self._is_running:
-            return None
-
-        time_split = datetime.datetime.now()
-        split_list = [time_split, 'Modeling...\n']
-        self.time_signal.emit(split_list)
-
-        model_parameters = option_pool['method'][method]['model_parameters']
-        logger.info(f'model parameters: {model_parameters}')
-
-        global print_parameters_info
-        print_parameters_info = ''
-        for key, value in model_parameters.items():
-            print_parameters_info += (
-                f'{key.replace('_', ' ').title()}:\t\t{value}\n'
-            )
-
-        z_predict = sdb.prediction(
-            model=method,
-            unraveled_band=bands_df,
-            features_train=results['f_train'].drop(columns=['x', 'y']),
-            label_train=results['z_train'],
-            backend=proc_op_dict['backend'],
-            n_jobs=proc_op_dict['n_jobs'],
-            **model_parameters
-        )
-
-        if not self._is_running:
-            return None
-
-        results.update({'z_predict': z_predict})
-
-        logger.debug('prediction ended')
-        return results
-
-
-    def run(self):
-        """
-        Taking pre processed input and chosen method, then 
-        fitting training data to chosen model and generate prediction
-        based on trained model.
-        """
-
-        logger.debug('run started')
-        try:
-            results = self.predict(method=self.method)
-
-            if results is None or not self._is_running:
-                return None
-            logger.debug('run started')
-
-            time_model = datetime.datetime.now()
-            model_list = [time_model, 'Evaluating...\n']
-            self.time_signal.emit(model_list)
-
-            logger.debug('reshape prediction array to raster shape')
-            az_predict = sdb.reshape_prediction(
-                array=results['z_predict'],
-                raster=image_raw
-            )
-
-            logger.debug('convert prediction array to dataarray')
-            daz_predict = sdb.array_to_dataarray(
-                array=az_predict,
-                data_array=image_raw
-            )
-
-            daz_predict = daz_predict.assign_coords(
-                band_name=('band', ['original'])
-            )
-
-            logger.debug('sampling predictin based on test data coordinates')
-            dfz_predict = sdb.point_sampling(
-                daz_predict,
-                x=results['f_test'].x,
-                y=results['f_test'].y,
-                include_xy=False
-            )
-
-            logger.info('evaluating prediction')
-            rmse, mae, r2 = sdb.evaluate(
-                true_val=results['z_test'],
-                pred_val=dfz_predict['band_1']
-            )
-            logger.info(f'RMSE: {rmse}, MAE: {mae}, R2: {r2}')
-
-            time_test = datetime.datetime.now()
-            test_list = [time_test, 'Done.']
-            self.time_signal.emit(test_list)
-
-            train_df = results['f_train'].copy()
-            train_df['z'] = results['z_train'].copy()
-
-            test_df = results['f_test'].copy()
-            test_df['z'] = results['z_test'].copy()
-            test_df['z_predict'] = dfz_predict['band_1'].copy()
-
-            results.update({
-                'daz_predict': daz_predict,
-                'rmse': rmse,
-                'mae': mae,
-                'r2': r2,
-                'train': train_df,
-                'test': test_df
-            })
-
-            logger.debug('run ended and sending results')
-            self.thread_signal.emit(results)
-        except NameError:
-            self.warning_with_clear.emit(
-                'No image data loaded. Please load your image data!'
-            )
-        except IndexError:
-            self.warning_with_clear.emit(
-                'Depth sample is out of image boundary'
-            )
-        except KeyError:
-            self.warning_with_clear.emit(
-                'Please select attribute header and group in Processing Options'
-            )
-
-
-    def stop(self):
-        """
-        Stop the processing thread.
-        """
-        self._is_running = False
-        self.quit()
-        self.wait()
-
-
-
-def main():
-
-    global sdb_gui
-    sdb_gui = SDBWidget()
-    sdb_gui.show()
-
-
-def default_values():
-    """
-    Default values container
-    """
-
-    proc_op_dict = {
-        'backend': 'threading',
-        'n_jobs': -2,
-        'selection' : {
-            'train_size': 0.75,
-            'random_state': 0
-        },
-        'backend_set': (
-            'loky', 'threading', 'multiprocessing'
-        )
-    }
-
-    knn_op_dict = {
-        'name': 'K-Nearest Neighbors',
-        'model_parameters': {
-            'n_neighbors': 5,
-            'weights': 'distance',
-            'algorithm': 'auto',
-            'leaf_size': 30
-        },
-        'weights_set': (
-            'uniform', 'distance'
-        ),
-        'algorithm_set': (
-            'auto', 'ball_tree', 'kd_tree', 'brute'
-        )
-    }
-
-    mlr_op_dict = {
-        'name': 'Multiple Linear Regression',
-        'model_parameters': {
-            'fit_intercept': True,
-            'copy_X': True
-        }
-    }
-
-    rf_op_dict = {
-        'name': 'Random Forest',
-        'model_parameters': {
-            'n_estimators': 300,
-            'criterion': 'squared_error',
-            'bootstrap': True,
-        },
-        'criterion_set': (
-            'squared_error', 'absolute_error', 'poisson', 'friedman_mse'
-        )
-    }
-
-    default_dict = {
-        'processing': proc_op_dict,
-        'method': {
-            knn_op_dict['name']: knn_op_dict,
-            mlr_op_dict['name']: mlr_op_dict,
-            rf_op_dict['name']: rf_op_dict
-        }
-    }
-
-    return default_dict
-
-
-def resource_path(relative_path):
-    """
-    Get the absolute path to the resource, works for dev and for PyInstaller
-    """
-    try:
-        # PyInstaller creates a temp folder and stores path in _MEIPASS
-        base_path = sys._MEIPASS # type: ignore
-    except Exception:
-        base_path = os.path.abspath('.')
-    return os.path.join(base_path, relative_path)
-
-
-option_pool = default_values()
-
-proc_op_dict = option_pool['processing']
-knn_op_dict = option_pool['method']['K-Nearest Neighbors']
-mlr_op_dict = option_pool['method']['Multiple Linear Regression']
-rf_op_dict = option_pool['method']['Random Forest']
-
-
-if __name__ == '__main__':
-    app = QApplication(sys.argv)
-    logger.info('SDB GUI started')
-    main()
-    exit_code = app.exec_()
-    logger.info(f'SDB GUI exited with code {exit_code}')
+"""
+MIT License
+
+Copyright (c) 2020-present Rifqi Muhammad Harrys
+
+Permission is hereby granted, free of charge, to any person obtaining a copy
+of this software and associated documentation files (the "Software"), to deal
+in the Software without restriction, including without limitation the rights
+to use, copy, modify, merge, publish, distribute, sublicense, and/or sell
+copies of the Software, and to permit persons to whom the Software is
+furnished to do so, subject to the following conditions:
+
+The above copyright notice and this permission notice shall be included in all
+copies or substantial portions of the Software.
+
+THE SOFTWARE IS PROVIDED "AS IS", WITHOUT WARRANTY OF ANY KIND, EXPRESS OR
+IMPLIED, INCLUDING BUT NOT LIMITED TO THE WARRANTIES OF MERCHANTABILITY,
+FITNESS FOR A PARTICULAR PURPOSE AND NONINFRINGEMENT. IN NO EVENT SHALL THE
+AUTHORS OR COPYRIGHT HOLDERS BE LIABLE FOR ANY CLAIM, DAMAGES OR OTHER
+LIABILITY, WHETHER IN AN ACTION OF CONTRACT, TORT OR OTHERWISE, ARISING FROM,
+OUT OF OR IN CONNECTION WITH THE SOFTWARE OR THE USE OR OTHER DEALINGS IN THE
+SOFTWARE.
+
+"""
+
+import datetime
+import os
+import sys
+import webbrowser
+from pathlib import Path
+
+import numpy as np
+from PyQt5.QtCore import Qt, QThread, pyqtSignal
+from PyQt5.QtGui import QIcon
+from PyQt5.QtWidgets import (QApplication, QCheckBox, QComboBox, QDialog,
+                             QDoubleSpinBox, QErrorMessage, QFileDialog,
+                             QGridLayout, QLabel, QProgressBar, QPushButton,
+                             QScrollArea, QSpinBox, QTableWidget,
+                             QTableWidgetItem, QTextBrowser, QVBoxLayout,
+                             QWidget)
+
+import sdb
+import logging
+
+def get_log_level():
+    """
+    Get logging level from command line argument.
+    Default to INFO if no argument provided.
+    """
+    if len(sys.argv) > 1:
+        level = sys.argv[1].upper()
+        if hasattr(logging, level):
+            return getattr(logging, level)
+    return logging.INFO
+
+logging.basicConfig(
+    level=get_log_level(),
+    format='%(asctime)s - %(name)s - %(levelname)s - %(message)s',
+    handlers=[
+        logging.FileHandler('sdb_gui.log', mode='w'),
+        logging.StreamHandler()
+    ]
+)
+logger = logging.getLogger(__name__)
+logger.info(f'logging level set to: {logging.getLevelName(logger.getEffectiveLevel())}')
+
+## CONSTANTS ##
+SDB_GUI_VERSION = '4.0.0'
+PROGRESS_STEP = 6
+DEPTH_DIR_DICT = {
+    'Positive Up': ('up', False),
+    'Positive Down': ('down', True),
+}
+
+
+class SDBWidget(QWidget):
+    """
+    PyQt5 widget of SDB GUI
+    """
+
+    widget_signal = pyqtSignal(dict)
+
+    def __init__(self):
+        """
+        Initialize widget and default values
+        """
+
+        super(SDBWidget, self).__init__()
+
+        self.method_dict = {
+            'K-Nearest Neighbors': self.knnOptionWindow,
+            'Multiple Linear Regression': self.mlrOptionWindow,
+            'Random Forest': self.rfOptionWindow
+        }
+
+        self.dir_path = os.path.abspath(Path.home())
+
+        self.initUI()
+
+
+    def initUI(self):
+        """
+        Initialize User Interface for SDB GUI Widget
+        """
+
+        self.setGeometry(300, 100, 480, 640)
+        self.setWindowTitle(f'Satellite Derived Bathymetry v{SDB_GUI_VERSION}')
+        self.setWindowIcon(QIcon(resource_path('icons/satellite.png')))
+
+        loadImageButton = QPushButton('Load Image')
+        loadImageButton.clicked.connect(self.loadImageWindow)
+        self.loadImageLabel = QLabel()
+        self.loadImageLabel.setText('No Image Loaded')
+        self.loadImageLabel.setAlignment(Qt.AlignCenter)
+
+        loadSampleButton = QPushButton('Load Sample')
+        loadSampleButton.clicked.connect(self.loadSampleWindow)
+        self.loadSampleLabel = QLabel()
+        self.loadSampleLabel.setText('No Sample Loaded')
+        self.loadSampleLabel.setAlignment(Qt.AlignCenter)
+
+        depthHeaderLabel = QLabel('Depth Header:')
+        self.depthHeaderCB = QComboBox()
+
+        direction_list = list(DEPTH_DIR_DICT.keys())
+
+        depthDirectionLabel = QLabel('Depth Direction:')
+        self.depthDirectionCB =QComboBox()
+        self.depthDirectionCB.addItems(direction_list)
+
+        self.table = QTableWidget()
+        scroll = QScrollArea()
+        scroll.setWidget(self.table)
+
+        limitLabel = QLabel('Depth Limit Window:')
+
+        limitALabel = QLabel('Upper Limit:')
+        self.limitADSB = QDoubleSpinBox()
+        self.limitADSB.setRange(-100, 100)
+        self.limitADSB.setDecimals(1)
+        self.limitADSB.setValue(0)
+        self.limitADSB.setSuffix(' m')
+        self.limitADSB.setAlignment(Qt.AlignRight)
+
+        limitBLabel = QLabel('Bottom Limit:')
+        self.limitBDSB = QDoubleSpinBox()
+        self.limitBDSB.setRange(-100, 100)
+        self.limitBDSB.setDecimals(1)
+        self.limitBDSB.setValue(-15)
+        self.limitBDSB.setSuffix(' m')
+        self.limitBDSB.setAlignment(Qt.AlignRight)
+
+        self.limitCheckBox = QCheckBox('Disable Depth Limitation')
+        self.limitCheckBox.setChecked(False)
+
+        method_list = list(self.method_dict)
+
+        methodLabel = QLabel('Regression Method:')
+        self.methodCB = QComboBox()
+        self.methodCB.addItems(method_list)
+        self.methodCB.activated.connect(
+            lambda: self.methodSelection(
+                option=self.method_dict[self.methodCB.currentText()]
+            )
+        )
+
+        self.optionsButton = QPushButton('Method Options')
+        self.optionsButton.clicked.connect(self.knnOptionWindow)
+
+        selection_list = ['Random Selection', 'Attribute Selection']
+
+        trainSelectLabel = QLabel('Train Data Selection:')
+        self.trainSelectCB = QComboBox()
+        self.trainSelectCB.addItems(selection_list)
+        self.trainSelectCB.activated.connect(self.updateTrainSelection)
+
+        self.processingOptionsButton = QPushButton('Processing Options')
+        self.processingOptionsButton.clicked.connect(self.processingOptionWindow)
+
+        makePredictionButton = QPushButton('Generate Prediction')
+        makePredictionButton.clicked.connect(self.predict)
+        stopProcessingButton = QPushButton('Stop Processing')
+        stopProcessingButton.clicked.connect(self.stopProcess)
+
+        resultInfo = QLabel('Result Information')
+        saveFileButton = QPushButton('Save Into File')
+        saveFileButton.clicked.connect(self.saveOptionWindow)
+        self.resultText = QTextBrowser()
+        self.resultText.setAlignment(Qt.AlignRight)
+
+        self.progressBar = QProgressBar()
+        self.progressBar.setFormat('%p%')
+        self.progressBar.setMinimum(0)
+        self.progressBar.setMaximum(PROGRESS_STEP)
+
+        releaseButton =  QPushButton('Releases')
+        releaseButton.clicked.connect(lambda: webbrowser.open(
+            'https://github.com/rifqiharrys/sdb_gui/releases'
+        ))
+
+        licensesButton = QPushButton('Licenses')
+        licensesButton.clicked.connect(self.licensesDialog)
+
+        readmeButton = QPushButton('Readme')
+        readmeButton.clicked.connect(lambda: webbrowser.open(
+            'https://github.com/rifqiharrys/sdb_gui/blob/main/README.md'
+        ))
+
+        mainLayout = QVBoxLayout()
+
+        grid1 = QGridLayout()
+        grid1.addWidget(loadImageButton, 1, 1, 1, 1)
+        grid1.addWidget(self.loadImageLabel, 1, 2, 1, 3)
+
+        grid1.addWidget(loadSampleButton, 2, 1, 1, 1)
+        grid1.addWidget(self.loadSampleLabel, 2, 2, 1, 3)
+
+        grid1.addWidget(depthHeaderLabel, 3, 1, 1, 1)
+        grid1.addWidget(self.depthHeaderCB, 3, 2, 1, 1)
+        grid1.addWidget(depthDirectionLabel, 3, 3, 1, 1)
+        grid1.addWidget(self.depthDirectionCB, 3, 4, 1, 1)
+
+        grid1.addWidget(self.table, 4, 1, 5, 4)
+
+        mainLayout.addLayout(grid1)
+
+        grid2 = QGridLayout()
+        grid2.addWidget(limitLabel, 1, 1, 1, 2)
+        grid2.addWidget(self.limitCheckBox, 2, 1, 1, 2)
+
+        grid2.addWidget(limitALabel, 1, 3, 1, 1)
+        grid2.addWidget(self.limitADSB, 1, 4, 1, 1)
+        grid2.addWidget(limitBLabel, 2, 3, 1, 1)
+        grid2.addWidget(self.limitBDSB, 2, 4, 1, 1)
+
+        mainLayout.addLayout(grid2)
+
+        grid3 = QGridLayout()
+        grid3.addWidget(methodLabel, 1, 1, 1, 1)
+        grid3.addWidget(self.methodCB, 1, 2, 1, 2)
+
+        grid3.addWidget(self.optionsButton, 1, 4, 1, 2)
+
+        grid3.addWidget(trainSelectLabel, 2, 1, 1, 1)
+        grid3.addWidget(self.trainSelectCB, 2, 2, 1, 2)
+
+        grid3.addWidget(self.processingOptionsButton, 2, 4, 1, 2)
+
+        mainLayout.addLayout(grid3)
+
+        grid4 = QGridLayout()
+        grid4.addWidget(makePredictionButton, 1, 1, 1, 2)
+        grid4.addWidget(stopProcessingButton, 1, 3, 1, 2)
+
+        grid4.addWidget(resultInfo, 2, 1, 1, 2)
+        grid4.addWidget(saveFileButton, 2, 3, 1, 2)
+        grid4.addWidget(self.resultText, 3, 1, 1, 4)
+
+        grid4.addWidget(self.progressBar, 7, 1, 1, 4)
+
+        grid4.addWidget(releaseButton, 8, 1, 1, 1)
+        grid4.addWidget(licensesButton, 8, 2, 1, 2)
+        grid4.addWidget(readmeButton, 8, 4, 1, 1)
+
+        mainLayout.addLayout(grid4)
+
+        self.setLayout(mainLayout)
+
+
+    def str2bool(self, v):
+        """
+        Transform string True or False to boolean type
+        """
+
+        return v in ('True')
+
+
+    def fileDialog(self, command, window_text, file_type, text_browser):
+        """
+        Showing file dialog, whether opening file or saving.
+        """
+
+        fileFilter = f'All Files (*.*) ;; {file_type}'
+        selectedFilter = file_type
+        fname = command(self, window_text, self.dir_path, fileFilter, selectedFilter)
+
+        text_browser.setText(fname[0])
+        self.dir_path = os.path.splitext(fname[0])[0]
+
+
+    def methodSelection(self, option):
+        """
+        Method selection connection from option button
+        to each methods' option window
+        """
+
+        self.optionsButton.clicked.disconnect()
+        self.optionsButton.clicked.connect(option)
+
+
+    def loadImageWindow(self):
+        """
+        Image loading User Interface
+        """
+
+        self.loadImageDialog = QDialog()
+        self.loadImageDialog.setWindowTitle('Load Image')
+        self.loadImageDialog.setWindowIcon(
+            QIcon(resource_path('icons/load-pngrepo-com.png'))
+        )
+
+        openFilesButton = QPushButton('Open File')
+        openFilesButton.clicked.connect(
+            lambda: self.fileDialog(
+                command=QFileDialog.getOpenFileName,
+                window_text='Open Image File',
+                file_type='GeoTIFF (*.tif)',
+                text_browser=self.imglocList
+            )
+        )
+
+        locLabel = QLabel('Location:')
+        self.imglocList = QTextBrowser()
+
+        cancelButton = QPushButton('Cancel')
+        cancelButton.clicked.connect(self.loadImageDialog.close)
+        loadButton = QPushButton('Load')
+        loadButton.clicked.connect(self.loadImageAction)
+        loadButton.clicked.connect(self.loadImageDialog.close)
+
+        grid = QGridLayout()
+        grid.addWidget(openFilesButton, 1, 1, 1, 4)
+
+        grid.addWidget(locLabel, 4, 1, 1, 1)
+
+        grid.addWidget(self.imglocList, 5, 1, 10, 4)
+
+        grid.addWidget(loadButton, 15, 3, 1, 1)
+        grid.addWidget(cancelButton, 15, 4, 1, 1)
+
+        self.loadImageDialog.setLayout(grid)
+
+        self.loadImageDialog.exec_()
+
+
+    def loadImageAction(self):
+        """
+        Loading selected image and retrieve some metadata such as file size,
+        band quantity, array size, pixel size, etc. Then, recreate image 3D
+        array into a simple column and row array.
+        """
+
+        try:
+            if not self.imglocList.toPlainText():
+                logger.critical('no image filepath')
+                logger.critical('no image filepath')
+                raise ValueError('empty file path')
+
+            logger.debug(f'loading image from: {self.imglocList.toPlainText()}')
+
+            logger.debug(f'loading image from: {self.imglocList.toPlainText()}')
+
+            self.img_size = os.path.getsize(self.imglocList.toPlainText())
+
+            global image_raw
+            image_raw = sdb.read_geotiff(self.imglocList.toPlainText())
+
+            global bands_df
+            bands_df = sdb.unravel(image_raw)
+
+            self.loadImageLabel.setText(
+                os.path.split(self.imglocList.toPlainText())[1]
+            )
+
+            logger.info(f'load image successfully of size: {self.img_size} B')
+            logger.info(f'image CRS: {image_raw.rio.crs}')
+
+            logger.info(f'load image successfully of size: {self.img_size} B')
+            logger.info(f'image CRS: {image_raw.rio.crs}')
+        except ValueError as e:
+            if 'empty file path' in str(e):
+                self.loadImageDialog.close()
+                self.warningWithClear(
+                    'No data loaded. Please load your data!'
+                )
+                self.loadImageWindow()
+
+
+    def loadSampleWindow(self):
+        """
+        Sample loading User Interface
+        """
+
+        self.loadSampleDialog = QDialog()
+        self.loadSampleDialog.setWindowTitle('Load Sample')
+        self.loadSampleDialog.setWindowIcon(
+            QIcon(resource_path('icons/load-pngrepo-com.png'))
+        )
+
+        openFilesButton = QPushButton('Open File')
+        openFilesButton.clicked.connect(
+            lambda: self.fileDialog(
+                command=QFileDialog.getOpenFileName,
+                window_text='Open Depth Sample File',
+                file_type='ESRI Shapefile (*.shp)',
+                text_browser=self.samplelocList
+            )
+        )
+
+        locLabel = QLabel('Location:')
+        self.samplelocList = QTextBrowser()
+
+        self.showCheckBox = QCheckBox('Show All Data to Table')
+        self.showCheckBox.setChecked(False)
+
+        cancelButton = QPushButton('Cancel')
+        cancelButton.clicked.connect(self.loadSampleDialog.close)
+        loadButton = QPushButton('Load')
+        loadButton.clicked.connect(self.loadSampleAction)
+        loadButton.clicked.connect(self.loadSampleDialog.close)
+
+        grid = QGridLayout()
+        grid.addWidget(openFilesButton, 1, 1, 1, 4)
+
+        grid.addWidget(locLabel, 4, 1, 1, 1)
+
+        grid.addWidget(self.samplelocList, 5, 1, 10, 4)
+
+        grid.addWidget(self.showCheckBox, 15, 1, 1, 2)
+        grid.addWidget(loadButton, 15, 3, 1, 1)
+        grid.addWidget(cancelButton, 15, 4, 1, 1)
+
+        self.loadSampleDialog.setLayout(grid)
+
+        self.loadSampleDialog.exec_()
+
+
+    def loadSampleAction(self):
+        """
+        Loading selected sample and retrieve file size.
+        Then, some or all data on selected sample to the widget.
+        """
+
+        try:
+            if not self.samplelocList.toPlainText():
+                logger.critical('no sample filepath')
+                logger.critical('no sample filepath')
+                raise ValueError('empty file path')
+
+            logger.debug(f'loading sample data from: {self.samplelocList.toPlainText()}')
+
+            logger.debug(f'loading sample data from: {self.samplelocList.toPlainText()}')
+
+            global sample_size
+            sample_size = os.path.getsize(self.samplelocList.toPlainText())
+
+            global sample_raw
+            sample_raw = sdb.read_shapefile(self.samplelocList.toPlainText())
+
+            self.loadSampleLabel.setText(os.path.split(
+                self.samplelocList.toPlainText())[1]
+            )
+
+            if (sample_raw.geom_type != 'Point').any():
+                logger.critical('sample is not point type')
+                logger.critical('sample is not point type')
+                del sample_raw
+                self.loadSampleLabel.setText('Sample Retracted')
+                self.depthHeaderCB.clear()
+                self.table.clearContents()
+
+                self.loadSampleDialog.close()
+                self.warningWithoutClear(
+                    'Your data is not Point type. Please load another data!'
+                )
+                self.loadSampleWindow()
+            else:
+                raw = sample_raw.copy()
+
+                if self.showCheckBox.isChecked() == True:
+                    data = raw
+                else:
+                    data = raw.head(100)
+
+                self.depthHeaderCB.clear()
+                self.depthHeaderCB.addItems(data.columns)
+
+                self.table.setColumnCount(len(data.columns))
+                self.table.setRowCount(len(data.index))
+
+                for h in range(len(data.columns)):
+                    self.table.setHorizontalHeaderItem(
+                        h, QTableWidgetItem(data.columns[h])
+                    )
+
+                for i in range(len(data.index)):
+                    for j in range(len(data.columns)):
+                        self.table.setItem(
+                            i, j, QTableWidgetItem(str(data.iloc[i, j]))
+                        )
+
+                self.table.resizeColumnsToContents()
+                self.table.resizeRowsToContents()
+
+                logger.info(
+                    f'load sample data successfully of size: {sample_size} B'
+                )
+                logger.info(f'sample CRS: {sample_raw.crs}')
+        except ValueError as e:
+            if 'empty file path' in str(e):
+                self.loadSampleDialog.close()
+                self.warningWithClear(
+                    'No data loaded. Please load your data!'
+                )
+                self.loadSampleWindow()
+
+
+    def knnOptionWindow(self):
+        """
+        K-Nearest Neighbor option User Interface
+        """
+
+        optionDialog = QDialog()
+        optionDialog.setWindowTitle('Options (K Neighbors)')
+        optionDialog.setWindowIcon(
+            QIcon(resource_path('icons/setting-tool-pngrepo-com.png'))
+        )
+
+        nneighborLabel = QLabel('Number of Neighbors:')
+        self.nneighborSB = QSpinBox()
+        self.nneighborSB.setRange(1, 1000)
+        self.nneighborSB.setValue(knn_op_dict['model_parameters']['n_neighbors'])
+        self.nneighborSB.setAlignment(Qt.AlignRight)
+
+        weightsLabel = QLabel('Weights:')
+        self.weightsCB = QComboBox()
+        self.weightsCB.addItems(knn_op_dict['weights_set'])
+        self.weightsCB.setCurrentText(
+            knn_op_dict['model_parameters']['weights']
+        )
+
+        algorithmLabel = QLabel('Algorithm:')
+        self.algorithmCB = QComboBox()
+        self.algorithmCB.addItems(knn_op_dict['algorithm_set'])
+        self.algorithmCB.setCurrentText(
+            knn_op_dict['model_parameters']['algorithm']
+        )
+
+        leafSizeLabel = QLabel('Leaf Size:')
+        self.leafSizeSB = QSpinBox()
+        self.leafSizeSB.setRange(1, 1000)
+        self.leafSizeSB.setValue(knn_op_dict['model_parameters']['leaf_size'])
+        self.leafSizeSB.setAlignment(Qt.AlignRight)
+
+        cancelButton = QPushButton('Cancel')
+        cancelButton.clicked.connect(optionDialog.close)
+        loadButton = QPushButton('Load')
+        loadButton.clicked.connect(self.loadKNNOptionAction)
+        loadButton.clicked.connect(optionDialog.close)
+
+        grid = QGridLayout()
+
+        grid.addWidget(nneighborLabel, 1, 1, 1, 2)
+        grid.addWidget(self.nneighborSB, 1, 3, 1, 2)
+
+        grid.addWidget(weightsLabel, 2, 1, 1, 2)
+        grid.addWidget(self.weightsCB, 2, 3, 1, 2)
+
+        grid.addWidget(algorithmLabel, 3, 1, 1, 2)
+        grid.addWidget(self.algorithmCB, 3, 3, 1, 2)
+
+        grid.addWidget(leafSizeLabel, 4, 1, 1, 2)
+        grid.addWidget(self.leafSizeSB, 4, 3, 1, 2)
+
+        grid.addWidget(loadButton, 5, 3, 1, 1)
+        grid.addWidget(cancelButton, 5, 4, 1, 1)
+
+        optionDialog.setLayout(grid)
+
+        optionDialog.exec_()
+
+
+    def loadKNNOptionAction(self):
+        """
+        Loading defined KNN option input
+        """
+
+        knn_op_dict['model_parameters']['n_neighbors'] = self.nneighborSB.value()
+        knn_op_dict['model_parameters']['weights'] = self.weightsCB.currentText()
+        knn_op_dict['model_parameters']['algorithm'] = self.algorithmCB.currentText()
+        knn_op_dict['model_parameters']['leaf_size'] = self.leafSizeSB.value()
+
+
+    def mlrOptionWindow(self):
+        """
+        Multi Linear Regression option User Interface
+        """
+
+        optionDialog = QDialog()
+        optionDialog.setWindowTitle('Options (MLR)')
+        optionDialog.setWindowIcon(
+            QIcon(resource_path('icons/setting-tool-pngrepo-com.png'))
+        )
+
+        fitInterceptLabel = QLabel('Fit Intercept:')
+        self.fitInterceptCB = QComboBox()
+        self.fitInterceptCB.addItems(['True', 'False'])
+        self.fitInterceptCB.setCurrentText(
+            str(mlr_op_dict['model_parameters']['fit_intercept'])
+        )
+
+        copyXLabel = QLabel('Copy X:')
+        self.copyXCB = QComboBox()
+        self.copyXCB.addItems(['True', 'False'])
+        self.copyXCB.setCurrentText(
+            str(mlr_op_dict['model_parameters']['copy_X'])
+        )
+
+        cancelButton = QPushButton('Cancel')
+        cancelButton.clicked.connect(optionDialog.close)
+        loadButton = QPushButton('Load')
+        loadButton.clicked.connect(self.loadMLROptionAction)
+        loadButton.clicked.connect(optionDialog.close)
+
+        grid = QGridLayout()
+
+        grid.addWidget(fitInterceptLabel, 1, 1, 1, 2)
+        grid.addWidget(self.fitInterceptCB, 1, 3, 1, 2)
+
+        grid.addWidget(copyXLabel, 2, 1, 1, 2)
+        grid.addWidget(self.copyXCB, 2, 3, 1, 2)
+
+        grid.addWidget(loadButton, 3, 3, 1, 1)
+        grid.addWidget(cancelButton, 3, 4, 1, 1)
+
+        optionDialog.setLayout(grid)
+
+        optionDialog.exec_()
+
+
+    def loadMLROptionAction(self):
+        """
+        Loading defined MLR option input
+        """
+
+        mlr_op_dict['model_parameters']['fit_intercept'] = self.str2bool(
+            self.fitInterceptCB.currentText()
+        )
+        mlr_op_dict['model_parameters']['copy_X'] = self.str2bool(
+            self.copyXCB.currentText()
+        )
+
+
+    def rfOptionWindow(self):
+        """
+        Random Forest option User Interface
+        """
+
+        optionDialog = QDialog()
+        optionDialog.setWindowTitle('Options (Random Forest)')
+        optionDialog.setWindowIcon(
+            QIcon(resource_path('icons/setting-tool-pngrepo-com.png'))
+        )
+
+        ntreeLabel = QLabel('Number of Trees:')
+        self.ntreeSB = QSpinBox()
+        self.ntreeSB.setRange(1, 10000)
+        self.ntreeSB.setValue(rf_op_dict['model_parameters']['n_estimators'])
+        self.ntreeSB.setAlignment(Qt.AlignRight)
+
+        criterionLabel = QLabel('Criterion:')
+        self.criterionCB = QComboBox()
+        self.criterionCB.addItems(rf_op_dict['criterion_set'])
+        self.criterionCB.setCurrentText(
+            rf_op_dict['model_parameters']['criterion']
+        )
+
+        bootstrapLabel = QLabel('Bootstrap:')
+        self.bootstrapCB = QComboBox()
+        self.bootstrapCB.addItems(['True', 'False'])
+        self.bootstrapCB.setCurrentText(
+            str(rf_op_dict['model_parameters']['bootstrap'])
+        )
+
+        cancelButton = QPushButton('Cancel')
+        cancelButton.clicked.connect(optionDialog.close)
+        loadButton = QPushButton('Load')
+        loadButton.clicked.connect(self.loadRFOptionAction)
+        loadButton.clicked.connect(optionDialog.close)
+
+        grid = QGridLayout()
+
+        grid.addWidget(ntreeLabel, 1, 1, 1, 2)
+        grid.addWidget(self.ntreeSB, 1, 3, 1, 2)
+
+        grid.addWidget(criterionLabel, 2, 1, 1, 2)
+        grid.addWidget(self.criterionCB, 2, 3, 1, 2)
+
+        grid.addWidget(bootstrapLabel, 3, 1, 1, 2)
+        grid.addWidget(self.bootstrapCB, 3, 3, 1, 2)
+
+        grid.addWidget(loadButton, 4, 3, 1, 1)
+        grid.addWidget(cancelButton, 4, 4, 1, 1)
+
+        optionDialog.setLayout(grid)
+
+        optionDialog.exec_()
+
+
+    def loadRFOptionAction(self):
+        """
+        Loading defined RF option input
+        """
+
+        rf_op_dict['model_parameters']['n_estimators'] = self.ntreeSB.value()
+        rf_op_dict['model_parameters']['criterion'] = self.criterionCB.currentText()
+        rf_op_dict['model_parameters']['bootstrap'] = self.str2bool(
+            self.bootstrapCB.currentText()
+        )
+
+
+    def processingOptionWindow(self):
+        """
+        Processing option User Interface
+        """
+
+        try:
+            self.processingOptionDialog = QDialog()
+            self.processingOptionDialog.setWindowTitle('Processing Options')
+            self.processingOptionDialog.setWindowIcon(
+                QIcon(resource_path('icons/setting-tool-pngrepo-com.png'))
+            )
+
+            backendLabel = QLabel('Parallel Backend:')
+            self.backendCB = QComboBox()
+            self.backendCB.addItems(proc_op_dict['backend_set'])
+            self.backendCB.setCurrentText(proc_op_dict['backend'])
+
+            njobsLabel = QLabel('Processing Cores:')
+            self.njobsSB = QSpinBox()
+            self.njobsSB.setRange(-100, 100)
+            self.njobsSB.setValue(proc_op_dict['n_jobs'])
+            self.njobsSB.setAlignment(Qt.AlignRight)
+
+            if self.trainSelectCB.currentText() == 'Random Selection':
+                trainPercentLabel = QLabel('Train Data (Percent):')
+                self.trainPercentDSB = QDoubleSpinBox()
+                self.trainPercentDSB.setRange(10.0, 90.0)
+                self.trainPercentDSB.setDecimals(2)
+                self.trainPercentDSB.setValue(
+                    proc_op_dict['selection']['train_size'] * 100
+                )
+                self.trainPercentDSB.setSuffix(' %')
+                self.trainPercentDSB.setAlignment(Qt.AlignRight)
+
+                randomStateLabel = QLabel('Random State:')
+                self.randomStateProcSB = QSpinBox()
+                self.randomStateProcSB.setRange(0, 1000)
+                self.randomStateProcSB.setValue(
+                    proc_op_dict['selection']['random_state']
+                )
+                self.randomStateProcSB.setAlignment(Qt.AlignRight)
+            elif self.trainSelectCB.currentText() == 'Attribute Selection':
+                headerSelectLabel = QLabel('Select header:')
+                self.headerSelectCB = QComboBox()
+                object_only = sample_raw.copy().select_dtypes(include=['object'])
+                self.headerSelectCB.addItems(object_only.columns)
+                self.headerSelectCB.activated.connect(self.updateGroupSelection)
+                selected_header = self.headerSelectCB.currentText()
+
+                groupSelectLabel = QLabel('Train group name:')
+                self.groupSelectCB = QComboBox()
+                group_list = list(object_only.groupby(selected_header).groups)
+                self.groupSelectCB.addItems(group_list)
+
+            cancelButton = QPushButton('Cancel')
+            cancelButton.clicked.connect(self.processingOptionDialog.close)
+            loadButton = QPushButton('Load')
+            loadButton.clicked.connect(self.loadProcessingOptionAction)
+            loadButton.clicked.connect(self.processingOptionDialog.close)
+
+            grid = QGridLayout()
+
+            grid.addWidget(backendLabel, 1, 1, 1, 2)
+            grid.addWidget(self.backendCB, 1, 3, 1, 2)
+
+            grid.addWidget(njobsLabel, 2, 1, 1, 2)
+            grid.addWidget(self.njobsSB, 2, 3, 1, 2)
+
+            if self.trainSelectCB.currentText() == 'Random Selection':
+                grid.addWidget(trainPercentLabel, 3, 1, 1, 2)
+                grid.addWidget(self.trainPercentDSB, 3, 3, 1, 2)
+
+                grid.addWidget(randomStateLabel, 4, 1, 1, 2)
+                grid.addWidget(self.randomStateProcSB, 4, 3, 1, 2)
+            elif self.trainSelectCB.currentText() == 'Attribute Selection':
+                grid.addWidget(headerSelectLabel, 3, 1, 1, 2)
+                grid.addWidget(self.headerSelectCB, 3, 3, 1, 2)
+
+                grid.addWidget(groupSelectLabel, 4, 1, 1, 2)
+                grid.addWidget(self.groupSelectCB, 4, 3, 1, 2)
+
+            grid.addWidget(loadButton, 5, 3, 1, 1)
+            grid.addWidget(cancelButton, 5, 4, 1, 1)
+
+            self.processingOptionDialog.setLayout(grid)
+
+            self.processingOptionDialog.exec_()
+        except NameError:
+            self.warningWithClear(
+                'No depth sample loaded. Please load your depth sample!'
+            )
+
+
+    def loadProcessingOptionAction(self):
+        """
+        Loading defined processing option input
+        """
+
+        if self.njobsSB.value() == 0:
+            self.processingOptionDialog.close()
+            self.warningWithoutClear(
+                'Do not insert zero on Processing Cores!'
+            )
+            self.processingOptionWindow()
+        else:
+            proc_op_dict['backend'] = self.backendCB.currentText()
+            proc_op_dict['n_jobs'] = self.njobsSB.value()
+            if self.trainSelectCB.currentText() == 'Random Selection':
+                proc_op_dict['selection'] = {
+                    'train_size': self.trainPercentDSB.value() / 100,
+                    'random_state': self.randomStateProcSB.value()
+                }
+            elif self.trainSelectCB.currentText() == 'Attribute Selection':
+                proc_op_dict['selection'] = {
+                    'header': self.headerSelectCB.currentText(),
+                    'group': self.groupSelectCB.currentText()
+                }
+
+
+    def updateTrainSelection(self):
+        """
+        Update list in train selection
+        """
+
+        if self.trainSelectCB.currentText() == 'Random Selection':
+            proc_op_dict['selection'] = {
+                'train_size': 0.75,
+                'random_state': 0
+            }
+
+
+    def updateGroupSelection(self):
+        """
+        Update list in group selection
+        """
+
+        object_only = sample_raw.copy().select_dtypes(include=['object'])
+        selected_header = self.headerSelectCB.currentText()
+        group_list = list(object_only.groupby(selected_header).groups)
+        self.groupSelectCB.clear()
+        self.groupSelectCB.addItems(group_list)
+
+
+    def predict(self):
+        """
+        Sending parameters and inputs from widget to Process Class
+        """
+
+        logging.debug('Sending user inputs to process class')
+
+        logging.debug('Sending user inputs to process class')
+
+        self.resultText.clear()
+        self.progressBar.setValue(0)
+
+        if self.limitADSB.value() < self.limitBDSB.value():
+            a = self.limitADSB.value()
+            b = self.limitBDSB.value()
+
+            self.limitADSB.setValue(b)
+            self.limitBDSB.setValue(a)
+
+        global time_list
+        time_list = []
+        init_input = {
+            'depth_label': self.depthHeaderCB.currentText(),
+            'depth_direction': self.depthDirectionCB.currentText(),
+            'limit_state': self.limitCheckBox.isChecked(),
+            'limit_a': self.limitADSB.value(),
+            'limit_b': self.limitBDSB.value(),
+            'method': self.methodCB.currentText(),
+            'train_select': self.trainSelectCB.currentText(),
+            'selection': proc_op_dict['selection']
+        }
+
+        try:
+            if sample_raw[self.depthHeaderCB.currentText()].dtype == 'float':
+                self.sdbProcess = Process()
+                self.widget_signal.connect(self.sdbProcess.inputs)
+                self.widget_signal.emit(init_input)
+                self.sdbProcess.start()
+                self.sdbProcess.time_signal.connect(self.timeCounting)
+                self.sdbProcess.thread_signal.connect(self.results)
+                self.sdbProcess.warning_with_clear.connect(self.warningWithClear)
+            else:
+                self.warningWithClear(
+                    'Please select headers correctly!'
+                )
+        except NameError:
+            self.warningWithClear(
+                'No depth sample loaded. Please load your depth sample!'
+            )
+
+
+    def timeCounting(self, time_text):
+        """
+        Receive time value on every step and its corresponding processing
+        text to show in result text browser and increase progress bar.
+        """
+
+        time_list.append(time_text[0])
+        self.resultText.append(time_text[1])
+        self.progressBar.setValue(self.progressBar.value() + 1)
+
+        if self.progressBar.value() == self.progressBar.maximum():
+            self.completeDialog()
+
+
+    def results(self, result_dict):
+        """
+        Recieve processing results and filter the predicted value to depth
+        limit window (if enabled).
+        Counting runtimes using saved time values and printing result info.
+        """
+
+        global end_results
+        end_results = result_dict
+
+        rmse, mae, r2 = end_results['rmse'], end_results['mae'], end_results['r2']
+
+        train_size_percent = (
+            end_results['train'].shape[0] / (
+                end_results['train'].shape[0] + end_results['test'].shape[0]
+            )
+            * 100
+        )
+        train_size_percent = round(train_size_percent, 2)
+
+        used_sample_size = (
+            end_results['train'].shape[0] + end_results['test'].shape[0]
+        )
+
+        if self.limitCheckBox.isChecked() == False:
+            print_limit = (
+                f'Depth Limit:\t\tfrom {self.limitADSB.value():.1f} m '
+                f'to {self.limitBDSB.value():.1f} m'
+            )
+        else:
+            print_limit = (
+                'Depth Limit:\t\tDisabled'
+            )
+
+        time_array = np.array(time_list)
+        time_diff = time_array[1:] - time_array[:-1]
+        runtime = np.append(time_diff, time_list[-1] - time_list[0])
+
+        global print_result_info
+        print_result_info = (
+            f'Software Version:\t{SDB_GUI_VERSION}\n\n'
+            f'Image Input:\t\t{self.imglocList.toPlainText()} '
+            f'({round(self.img_size / 2**20, 2)} MiB)\n'
+            f'({round(self.img_size / 2**20, 2)} MiB)\n'
+            f'Sample Data:\t\t{self.samplelocList.toPlainText()} '
+            f'({round(sample_size / 2**20, 2)} MiB)\n'
+            f'({round(sample_size / 2**20, 2)} MiB)\n'
+            f'Selected Header:\t{self.depthHeaderCB.currentText()}\n'
+            f'Depth Direction:\t\t{self.depthDirectionCB.currentText()}\n\n'
+            f'{print_limit}\n'
+            f'Used Sample:\t\t{used_sample_size} points '
+            f'({round(used_sample_size / sample_raw.shape[0] * 100, 2)}% '
+            f'of all sample)\n'
+            f'Train Data:\t\t{end_results["train"].shape[0]} points '
+            f'({round(train_size_percent, 2)} % of used sample)\n'
+            f'Test Data:\t\t{end_results["test"].shape[0]} points '
+            f'({round((100 - train_size_percent), 2)} % of used sample)\n\n'
+            f'Method:\t\t{self.methodCB.currentText()}\n'
+            f'{print_parameters_info}\n'
+            f'RMSE:\t\t{round(rmse, 3)}\n'
+            f'MAE:\t\t{round(mae, 3)}\n'
+            f'R\u00B2:\t\t{round(r2, 3)}\n\n'
+            f'Train Test Selection:\t{self.trainSelectCB.currentText()}\n'
+            f'Parallel Backend:\t{proc_op_dict["backend"]}\n'
+            f'Processing Cores:\t{proc_op_dict["n_jobs"]}\n'
+            f'Clipping Runtime:\t{runtime[0]}\n'
+            f'Filtering Runtime:\t{runtime[1]}\n'
+            f'Splitting Runtime:\t{runtime[2]}\n'
+            f'Modeling Runtime:\t{runtime[3]}\n'
+            f'Evaluation Runtime:\t{runtime[4]}\n'
+            f'Overall Runtime:\t{runtime[5]}\n\n'
+            f'CRS:\t\t{image_raw.rio.crs}\n'
+            f'Dimensions:\t\t{image_raw.rio.width} x '
+            f'{image_raw.rio.height} pixels\n'
+            f'Pixel Size:\t\t{abs(image_raw.rio.resolution()[0])} , '
+            f'{abs(image_raw.rio.resolution()[1])}\n\n'
+        )
+
+        self.resultText.setText(print_result_info)
+
+
+    def stopProcess(self):
+        """
+        Stop processing and clear result info and progress bar
+        """
+
+        if hasattr(self, 'sdbProcess') and self.sdbProcess.isRunning():
+            self.sdbProcess.stop()
+            self.sdbProcess.wait()
+            self.resultText.clear()
+            self.progressBar.setValue(0)
+            self.resultText.setText('Processing has been stopped!')
+
+
+    def copyLogFile(self):
+        """
+        Copy the original log file to the save location
+        """
+
+        if hasattr(self, 'savelocList') and self.savelocList.toPlainText():
+            try:
+                save_path = f"{os.path.splitext(self.savelocList.toPlainText())[0]}.log"
+
+                with open('sdb_gui.log', 'r') as source, open(save_path, 'w') as target:
+                    target.write(source.read())
+                logger.info(f'log file copied to: {save_path}')
+            except Exception as e:
+                logger.error(f'failed to copy log file: {e}')
+
+
+    def closeEvent(self, event):
+        """
+        Called when the widget is closed
+        """
+        logger.info('SDB GUI is closing')
+        if hasattr(self, 'sdbProcess') and self.sdbProcess.isRunning():
+            logger.info('stopping running process')
+            self.sdbProcess.stop()
+            self.sdbProcess.wait()
+
+        self.copyLogFile()
+        event.accept()
+
+
+    def copyLogFile(self):
+        """
+        Copy the original log file to the save location
+        """
+
+        if hasattr(self, 'savelocList') and self.savelocList.toPlainText():
+            try:
+                save_path = f"{os.path.splitext(self.savelocList.toPlainText())[0]}.log"
+
+                with open('sdb_gui.log', 'r') as source, open(save_path, 'w') as target:
+                    target.write(source.read())
+                logger.info(f'log file copied to: {save_path}')
+            except Exception as e:
+                logger.error(f'failed to copy log file: {e}')
+
+
+    def closeEvent(self, event):
+        """
+        Called when the widget is closed
+        """
+        logger.info('SDB GUI is closing')
+        if hasattr(self, 'sdbProcess') and self.sdbProcess.isRunning():
+            logger.info('stopping running process')
+            self.sdbProcess.stop()
+            self.sdbProcess.wait()
+
+        self.copyLogFile()
+        event.accept()
+
+
+    def warningWithClear(self, warning_text):
+        """
+        Show warning dialog and customized warning text
+        and then clear result info and progress bar after closing
+        """
+
+        warning = QErrorMessage()
+        warning.setWindowTitle('WARNING')
+        warning.setWindowIcon(
+            QIcon(resource_path('icons/warning-pngrepo-com.png'))
+        )
+        warning.showMessage(warning_text)
+
+        warning.exec_()
+        self.resultText.clear()
+        self.progressBar.setValue(0)
+
+
+    def warningWithoutClear(self, warning_text):
+        """
+        Show warning dialog and customized warning text
+        without clearing result info and progress bar after closing
+        """
+
+        warning = QErrorMessage()
+        warning.setWindowTitle('WARNING')
+        warning.setWindowIcon(
+            QIcon(resource_path('icons/warning-pngrepo-com.png'))
+        )
+        warning.showMessage(warning_text)
+
+        warning.exec_()
+
+
+    def completeDialog(self):
+        """
+        Showing complete pop up dialog
+        """
+
+        complete = QDialog()
+        complete.setWindowTitle('Complete')
+        complete.setWindowIcon(
+            QIcon(resource_path('icons/complete-pngrepo-com.png'))
+        )
+        complete.resize(180,30)
+
+        textLabel = QLabel('Tasks has been completed')
+        textLabel.setAlignment(Qt.AlignCenter)
+
+        okButton = QPushButton('OK')
+        okButton.clicked.connect(complete.close)
+
+        grid = QGridLayout()
+
+        grid.addWidget(textLabel, 1, 1, 1, 4)
+        grid.addWidget(okButton, 2, 2, 1, 2)
+
+        complete.setLayout(grid)
+
+        complete.exec_()
+
+
+    def saveOptionWindow(self):
+        """
+        Saving option window
+        """
+
+        self.saveOptionDialog = QDialog()
+        self.saveOptionDialog.setWindowTitle('Save Options')
+        self.saveOptionDialog.setWindowIcon(
+            QIcon(resource_path('icons/load-pngrepo-com.png'))
+        )
+
+        format_list = ['GeoTIFF (*.tif)','ASCII Gridded XYZ (*.xyz)']
+        format_list.sort()
+
+        dataTypeLabel = QLabel('Data Type:')
+        self.dataTypeCB = QComboBox()
+        self.dataTypeCB.addItems(format_list)
+        self.dataTypeCB.setCurrentText('GeoTIFF (*.tif)')
+
+        direction_list = list(DEPTH_DIR_DICT.keys())
+
+        depthDirectionSaveLabel = QLabel('Depth Direction:')
+        self.depthDirectionSaveCB = QComboBox()
+        self.depthDirectionSaveCB.addItems(direction_list)
+
+        medianFilterLabel = QLabel('Median Filter Size:')
+        self.medianFilterSB = QSpinBox()
+        self.medianFilterSB.setRange(3, 33)
+        self.medianFilterSB.setValue(3)
+        self.medianFilterSB.setSingleStep(2)
+        self.medianFilterSB.setAlignment(Qt.AlignRight)
+
+        self.medianFilterCheckBox = QCheckBox('Disable Median Filter')
+        self.medianFilterCheckBox.setChecked(False)
+
+        saveFileButton = QPushButton('Save File Location')
+        saveFileButton.clicked.connect(
+            lambda:self.fileDialog(
+                command=QFileDialog.getSaveFileName,
+                window_text='Save File',
+                file_type=self.dataTypeCB.currentText(),
+                text_browser=self.savelocList
+            )
+        )
+
+        locLabel = QLabel('Location:')
+        self.savelocList = QTextBrowser()
+
+        self.scatterPlotCheckBox = QCheckBox('Save Scatter Plot')
+        self.scatterPlotCheckBox.setChecked(False)
+
+        self.trainTestDataCheckBox = QCheckBox('Save Training and Testing Data in')
+        self.trainTestDataCheckBox.setChecked(False)
+
+        self.trainTestFormatCB = QComboBox()
+        self.trainTestFormatCB.addItems(['.csv', '.shp'])
+
+        trainTestLabel = QLabel('format')
+
+        self.saveDEMCheckBox = QCheckBox('Save DEM')
+        self.saveDEMCheckBox.setChecked(True)
+
+        self.reportCheckBox = QCheckBox('Save Report')
+        self.reportCheckBox.setChecked(True)
+
+        cancelButton = QPushButton('Cancel')
+        cancelButton.clicked.connect(self.saveOptionDialog.close)
+        saveButton = QPushButton('Save')
+        saveButton.clicked.connect(self.saveAction)
+        saveButton.clicked.connect(self.saveOptionDialog.close)
+
+        grid = QGridLayout()
+        grid.addWidget(dataTypeLabel, 1, 1, 1, 1)
+        grid.addWidget(self.dataTypeCB, 1, 2, 1, 3)
+
+        grid.addWidget(depthDirectionSaveLabel, 2, 1, 1, 1)
+        grid.addWidget(self.depthDirectionSaveCB, 2, 2, 1, 3)
+
+        grid.addWidget(medianFilterLabel, 3, 1, 1, 1)
+        grid.addWidget(self.medianFilterSB, 3, 2, 1, 1)
+        grid.addWidget(self.medianFilterCheckBox, 3, 3, 1, 2)
+
+        grid.addWidget(saveFileButton, 4, 1, 1, 4)
+
+        grid.addWidget(locLabel, 5, 1, 1, 4)
+        grid.addWidget(self.savelocList, 6, 1, 1, 4)
+
+        grid.addWidget(self.scatterPlotCheckBox, 7, 1, 1, 2)
+
+        grid.addWidget(self.trainTestDataCheckBox, 8, 1, 1, 2)
+        grid.addWidget(self.trainTestFormatCB, 8, 3, 1, 1)
+        grid.addWidget(trainTestLabel, 8, 4, 1, 1)
+
+        grid.addWidget(self.saveDEMCheckBox, 9, 1, 1, 1)
+        grid.addWidget(self.reportCheckBox, 9, 2, 1, 1)
+        grid.addWidget(saveButton, 9, 3, 1, 1)
+        grid.addWidget(cancelButton, 9, 4, 1, 1)
+
+        self.saveOptionDialog.setLayout(grid)
+
+        self.saveOptionDialog.exec_()
+
+
+    def saveAction(self):
+        """
+        Saving predicted depth, training and testing data, and/or report into file.
+        Applying median filter (or not) to the predicted depth array before saving.
+        """
+
+        try:
+            daz_filtered = end_results['daz_predict'].copy()
+
+            if self.medianFilterCheckBox.isChecked() == False:
+                print_filter_info = (
+                    f'Median Filter Size:\t{self.medianFilterSB.value()}'
+                )
+
+                daz_filtered.values[0] = sdb.median_filter(
+                    daz_filtered.values[0],
+                    filter_size=self.medianFilterSB.value()
+                )
+                daz_filtered.band_name.values[0] = 'filtered'
+            else:
+                print_filter_info = 'Median Filter Size:\tDisabled'
+
+            train_df_copy = end_results['train'].copy()
+            test_df_copy = end_results['test'].copy()
+
+            if DEPTH_DIR_DICT[self.depthDirectionSaveCB.currentText()][1]:
+                daz_filtered.values[0] *=-1
+                test_df_copy['z'] *=-1
+                test_df_copy['z_predict'] *=-1
+                train_df_copy['z'] *=-1
+
+            if not self.savelocList.toPlainText():
+                raise ValueError('empty save location')
+
+            sdb.write_geotiff(
+                daz_filtered,
+                self.savelocList.toPlainText()
+            )
+
+            if self.saveDEMCheckBox.isChecked() == True:
+                new_img_size = os.path.getsize(self.savelocList.toPlainText())
+                print_dem_info = (
+                    f'{print_filter_info}\n\n'
+                    f'DEM Output:\t\t{self.savelocList.toPlainText()} '
+                    f'({round(new_img_size / 2**10 / 2**10, 2)} MiB)\n'
+                    f'({round(new_img_size / 2**10 / 2**10, 2)} MiB)\n'
+                )
+            elif self.saveDEMCheckBox.isChecked() == False:
+                os.remove(self.savelocList.toPlainText())
+                print_dem_info = (
+                    'DEM Output:\t\tNot Saved\n'
+                )
+
+            if self.trainTestDataCheckBox.isChecked() == True:
+                train_save_loc = (
+                    f'{os.path.splitext(self.savelocList.toPlainText())[0]}'
+                    f'_train{self.trainTestFormatCB.currentText()}'
+                )
+                test_save_loc = (
+                    f'{os.path.splitext(self.savelocList.toPlainText())[0]}'
+                    f'_test{self.trainTestFormatCB.currentText()}'
+                )
+
+                if self.trainTestFormatCB.currentText() == '.csv':
+                    train_df_copy.to_csv(train_save_loc, index=False)
+                    test_df_copy.to_csv(test_save_loc, index=False)
+                elif self.trainTestFormatCB.currentText() == '.shp':
+                    sdb.write_shapefile(
+                        train_df_copy,
+                        train_save_loc,
+                        x_col_name='x',
+                        y_col_name='y',
+                        crs=end_results['sample_gdf'].crs
+                    )
+                    sdb.write_shapefile(
+                        test_df_copy,
+                        test_save_loc,
+                        x_col_name='x',
+                        y_col_name='y',
+                        crs=end_results['sample_gdf'].crs
+                    )
+
+                train_data_size = os.path.getsize(train_save_loc)
+                test_data_size = os.path.getsize(test_save_loc)
+
+                print_train_test_info = (
+                    f'Train Data Output:\t{train_save_loc} '
+                    f'({round(train_data_size / 2**10 / 2**10, 2)} MiB)\n'
+                    f'({round(train_data_size / 2**10 / 2**10, 2)} MiB)\n'
+                    f'Test Data output:\t{test_save_loc} '
+                    f'({round(test_data_size / 2**10 / 2**10, 2)} MiB)\n'
+                    f'({round(test_data_size / 2**10 / 2**10, 2)} MiB)\n'
+                )
+            elif self.trainTestDataCheckBox.isChecked() == False:
+                print_train_test_info = (
+                    'Train Data Output:\tNot Saved\n'
+                    'Test Data output:\tNot Saved\n'
+                )
+
+            if self.scatterPlotCheckBox.isChecked() == True:
+                scatter_plot_loc = (
+                    os.path.splitext(self.savelocList.toPlainText())[0] +
+                    '_scatter_plot.png'
+                )
+                scatter_plot = sdb.scatter_plotter(
+                    true_val=test_df_copy['z'],
+                    pred_val=test_df_copy['z_predict'],
+                    title=self.methodCB.currentText()
+                )
+                scatter_plot[0].savefig(scatter_plot_loc)
+
+                scatter_plot_size = os.path.getsize(scatter_plot_loc)
+
+                print_scatter_plot_info = (
+                    f'Scatter Plot:\t{scatter_plot_loc} '
+                    f'({round(scatter_plot_size / 2**10, 2)} KiB)\n'
+                    f'({round(scatter_plot_size / 2**10, 2)} KiB)\n'
+                )
+            elif self.scatterPlotCheckBox.isChecked() == False:
+                print_scatter_plot_info = 'Scatter Plot:\tNotSaved\n'
+
+            self.resultText.append(print_dem_info)
+            self.resultText.append(print_train_test_info)
+            self.resultText.append(print_scatter_plot_info)
+
+            if self.reportCheckBox.isChecked() == True:
+                report_save_loc = (
+                    os.path.splitext(self.savelocList.toPlainText())[0] +
+                    '_report.txt'
+                )
+                report = open(report_save_loc, 'w')
+
+                report.write(
+                    print_result_info +
+                    print_dem_info +
+                    print_train_test_info +
+                    print_scatter_plot_info
+                )
+        except ValueError as e:
+            if 'Allowed value: >= 3 or odd numbers' in str(e):
+                self.saveOptionDialog.close()
+                self.warningWithoutClear(
+                    'Please insert odd number on filter size!'
+                )
+                self.saveOptionWindow()
+            elif 'empty save location' in str(e):
+                self.saveOptionDialog.close()
+                self.warningWithoutClear(
+                    'Please insert save location!'
+                )
+                self.saveOptionWindow()
+
+
+    def licensesDialog(self):
+        """
+        Showing the license of SDB GUI and another library licenses
+        """
+
+        licenses = QDialog()
+        licenses.setWindowTitle('Licenses')
+        licenses.setWindowIcon(
+            QIcon(resource_path('icons/information-pngrepo-com.png'))
+        )
+        licenses.resize(600, 380)
+
+        license_dict = {
+            'SDB GUI': 'LICENSE',
+            'NumPy': 'licenses/numpy_license',
+            'Scipy': 'licenses/scipy_license',
+            'Pandas': 'licenses/pandas_license',
+            'Xarray': 'licenses/xarray_license',
+            'Rioxarray': 'licenses/rioxarray_license',
+            'GeoPandas': 'licenses/geopandas_license',
+            'Scikit Learn': 'licenses/scikit-learn_license'
+        }
+        license_list = list(license_dict)
+
+        licenseCB = QComboBox()
+        licenseCB.addItems(license_list)
+        licenseCB.activated.connect(
+            lambda: self.licenseSelection(
+                location=license_dict[licenseCB.currentText()]
+            )
+        )
+
+        license_file = open(resource_path('LICENSE'), 'r')
+        self.licenseText = QTextBrowser()
+        self.licenseText.setText(license_file.read())
+
+        okButton = QPushButton('OK')
+        okButton.clicked.connect(licenses.close)
+
+        grid = QGridLayout()
+
+        grid.addWidget(licenseCB, 1, 1, 1, 4)
+        grid.addWidget(self.licenseText, 2, 1, 1, 4)
+        grid.addWidget(okButton, 3, 4, 1, 1)
+
+        licenses.setLayout(grid)
+
+        licenses.exec_()
+
+
+    def licenseSelection(self, location):
+        """
+        Selecting license file location
+        """
+
+        license_file = open(resource_path(location), 'r')
+        self.licenseText.setText(license_file.read())
+
+
+
+class Process(QThread):
+    """
+    Data processing class of SDB GUI.
+    Sending inputs from SDBWidget to process in the background
+    so the GUI won't freeze while processing data.
+    """
+
+    thread_signal = pyqtSignal(dict)
+    time_signal = pyqtSignal(list)
+    warning_with_clear = pyqtSignal(str)
+    warning_without_clear = pyqtSignal(str)
+
+    def __init__(self):
+
+        QThread.__init__(self)
+
+        self._is_running = True
+
+
+    def inputs(self, input_dict):
+        """
+        Pooling inputs from widget
+        """
+
+        self.depth_label = input_dict['depth_label']
+        self.depth_direction = input_dict['depth_direction']
+        self.limit_state = input_dict['limit_state']
+        self.limit_a_value = input_dict['limit_a']
+        self.limit_b_value = input_dict['limit_b']
+        self.method = input_dict['method']
+        self.train_select = input_dict['train_select']
+        self.selection = input_dict['selection']
+
+
+    def preprocess(self):
+        """
+        Preparing input values from widget to use on 
+        training models and predicting depth by reprojecting 
+        depth sample CRS, sampling raster value and depth value, 
+        and then limiting or not limiting depth value.
+        """
+
+
+
+        if not self._is_running:
+            return None
+
+        logger.debug('preprocess started by clip and/or reproject sample data')
+        logger.debug('preprocess started by clip and/or reproject sample data')
+        time_start = datetime.datetime.now()
+        start_list = [time_start, 'Clipping and Reprojecting...\n']
+        self.time_signal.emit(start_list)
+        clipped_sample = sdb.clip_vector(image_raw, sample_raw)
+
+        if not self._is_running:
+            return None
+
+        logger.debug('filter depth sample input')
+        logger.debug('filter depth sample input')
+        time_clip = datetime.datetime.now()
+        clip_list = [time_clip, 'Depth Filtering...\n']
+        self.time_signal.emit(clip_list)
+        depth_filtered_sample = sdb.in_depth_filter(
+            vector=clipped_sample,
+            header=self.depth_label,
+            depth_direction=DEPTH_DIR_DICT[self.depth_direction][0],
+            disable_depth_filter=self.limit_state,
+            top_limit=self.limit_a_value,
+            bottom_limit=self.limit_b_value
+        )
+
+        if not self._is_running:
+            return None
+
+        time_depth_filter = datetime.datetime.now()
+        depth_filter_list = [time_depth_filter, 'Split Train and Test...\n']
+        self.time_signal.emit(depth_filter_list)
+        if self.train_select == 'Random Selection':
+            logger.info('split depth sample randomly')
+            f_train, f_test, z_train, z_test = sdb.split_random(
+                raster=image_raw,
+                vector=depth_filtered_sample,
+                header=self.depth_label,
+                train_size=self.selection['train_size'],
+                random_state=self.selection['random_state']
+            )
+        elif self.train_select == 'Attribute Selection':
+            logger.info('split depth sample by selected attribute')
+            f_train, f_test, z_train, z_test = sdb.split_attribute(
+                raster=image_raw,
+                vector=depth_filtered_sample,
+                depth_header=self.depth_label,
+                split_header=self.selection['header'],
+                group_name=self.selection['group']
+            )
+
+        results = {
+            'f_train': f_train,
+            'f_test': f_test,
+            'z_train': z_train,
+            'z_test': z_test,
+            'sample_gdf': depth_filtered_sample
+        }
+
+        logging.debug('preprocess ended')
+        logging.debug('preprocess ended')
+        return results
+
+
+    def predict(self, method):
+        """
+        Preparing prediction using selected method/model
+        and saving selected parameters for report
+        """
+
+        if not self._is_running:
+            return None
+
+        results = self.preprocess()
+
+        logger.info(f'prediction started using {method}')
+        logger.info(f'prediction started using {method}')
+        if results is None or not self._is_running:
+            return None
+
+        time_split = datetime.datetime.now()
+        split_list = [time_split, 'Modeling...\n']
+        self.time_signal.emit(split_list)
+
+        model_parameters = option_pool['method'][method]['model_parameters']
+        logger.info(f'model parameters: {model_parameters}')
+        logger.info(f'model parameters: {model_parameters}')
+
+        global print_parameters_info
+        print_parameters_info = ''
+        for key, value in model_parameters.items():
+            print_parameters_info += (
+                f'{key.replace('_', ' ').title()}:\t\t{value}\n'
+            )
+
+        z_predict = sdb.prediction(
+            model=method,
+            unraveled_band=bands_df,
+            features_train=results['f_train'].drop(columns=['x', 'y']),
+            label_train=results['z_train'],
+            backend=proc_op_dict['backend'],
+            n_jobs=proc_op_dict['n_jobs'],
+            **model_parameters
+        )
+
+        if not self._is_running:
+            return None
+
+        results.update({'z_predict': z_predict})
+
+        logger.debug('prediction ended')
+        logger.debug('prediction ended')
+        return results
+
+
+    def run(self):
+        """
+        Taking pre processed input and chosen method, then 
+        fitting training data to chosen model and generate prediction
+        based on trained model.
+        """
+
+        logger.debug('run started')
+        try:
+            results = self.predict(method=self.method)
+
+            if results is None or not self._is_running:
+                return None
+            logger.debug('run started')
+
+            time_model = datetime.datetime.now()
+            model_list = [time_model, 'Evaluating...\n']
+            self.time_signal.emit(model_list)
+
+            logger.debug('reshape prediction array to raster shape')
+            logger.debug('reshape prediction array to raster shape')
+            az_predict = sdb.reshape_prediction(
+                array=results['z_predict'],
+                raster=image_raw
+            )
+
+            logger.debug('convert prediction array to dataarray')
+            logger.debug('convert prediction array to dataarray')
+            daz_predict = sdb.array_to_dataarray(
+                array=az_predict,
+                data_array=image_raw
+            )
+
+            daz_predict = daz_predict.assign_coords(
+                band_name=('band', ['original'])
+            )
+
+            logger.debug('sampling predictin based on test data coordinates')
+            logger.debug('sampling predictin based on test data coordinates')
+            dfz_predict = sdb.point_sampling(
+                daz_predict,
+                x=results['f_test'].x,
+                y=results['f_test'].y,
+                include_xy=False
+            )
+
+            logger.info('evaluating prediction')
+            logger.info('evaluating prediction')
+            rmse, mae, r2 = sdb.evaluate(
+                true_val=results['z_test'],
+                pred_val=dfz_predict['band_1']
+            )
+            logger.info(f'RMSE: {rmse}, MAE: {mae}, R2: {r2}')
+            logger.info(f'RMSE: {rmse}, MAE: {mae}, R2: {r2}')
+
+            time_test = datetime.datetime.now()
+            test_list = [time_test, 'Done.']
+            self.time_signal.emit(test_list)
+
+            train_df = results['f_train'].copy()
+            train_df['z'] = results['z_train'].copy()
+
+            test_df = results['f_test'].copy()
+            test_df['z'] = results['z_test'].copy()
+            test_df['z_predict'] = dfz_predict['band_1'].copy()
+
+            results.update({
+                'daz_predict': daz_predict,
+                'rmse': rmse,
+                'mae': mae,
+                'r2': r2,
+                'train': train_df,
+                'test': test_df
+            })
+
+            logger.debug('run ended and sending results')
+            logger.debug('run ended and sending results')
+            self.thread_signal.emit(results)
+        except NameError:
+            self.warning_with_clear.emit(
+                'No image data loaded. Please load your image data!'
+            )
+        except IndexError:
+            self.warning_with_clear.emit(
+                'Depth sample is out of image boundary'
+            )
+        except KeyError:
+            self.warning_with_clear.emit(
+                'Please select attribute header and group in Processing Options'
+            )
+
+
+    def stop(self):
+        """
+        Stop the processing thread.
+        """
+        self._is_running = False
+        self.quit()
+        self.wait()
+
+
+
+def main():
+
+    global sdb_gui
+    sdb_gui = SDBWidget()
+    sdb_gui.show()
+
+
+def default_values():
+    """
+    Default values container
+    """
+
+    proc_op_dict = {
+        'backend': 'threading',
+        'n_jobs': -2,
+        'selection' : {
+            'train_size': 0.75,
+            'random_state': 0
+        },
+        'backend_set': (
+            'loky', 'threading', 'multiprocessing'
+        )
+    }
+
+    knn_op_dict = {
+        'name': 'K-Nearest Neighbors',
+        'model_parameters': {
+            'n_neighbors': 5,
+            'weights': 'distance',
+            'algorithm': 'auto',
+            'leaf_size': 30
+        },
+        'weights_set': (
+            'uniform', 'distance'
+        ),
+        'algorithm_set': (
+            'auto', 'ball_tree', 'kd_tree', 'brute'
+        )
+    }
+
+    mlr_op_dict = {
+        'name': 'Multiple Linear Regression',
+        'model_parameters': {
+            'fit_intercept': True,
+            'copy_X': True
+        }
+    }
+
+    rf_op_dict = {
+        'name': 'Random Forest',
+        'model_parameters': {
+            'n_estimators': 300,
+            'criterion': 'squared_error',
+            'bootstrap': True,
+        },
+        'criterion_set': (
+            'squared_error', 'absolute_error', 'poisson', 'friedman_mse'
+        )
+    }
+
+    default_dict = {
+        'processing': proc_op_dict,
+        'method': {
+            knn_op_dict['name']: knn_op_dict,
+            mlr_op_dict['name']: mlr_op_dict,
+            rf_op_dict['name']: rf_op_dict
+        }
+    }
+
+    return default_dict
+
+
+def resource_path(relative_path):
+    """
+    Get the absolute path to the resource, works for dev and for PyInstaller
+    """
+    try:
+        # PyInstaller creates a temp folder and stores path in _MEIPASS
+        base_path = sys._MEIPASS # type: ignore
+    except Exception:
+        base_path = os.path.abspath('.')
+    return os.path.join(base_path, relative_path)
+
+
+option_pool = default_values()
+
+proc_op_dict = option_pool['processing']
+knn_op_dict = option_pool['method']['K-Nearest Neighbors']
+mlr_op_dict = option_pool['method']['Multiple Linear Regression']
+rf_op_dict = option_pool['method']['Random Forest']
+
+
+if __name__ == '__main__':
+    app = QApplication(sys.argv)
+    logger.info('SDB GUI started')
+    logger.info('SDB GUI started')
+    main()
+    exit_code = app.exec_()
+    logger.info(f'SDB GUI exited with code {exit_code}')
+    sys.exit(exit_code)
+    exit_code = app.exec_()
+    logger.info(f'SDB GUI exited with code {exit_code}')
     sys.exit(exit_code)